--- conflicted
+++ resolved
@@ -1,10 +1,3 @@
-<<<<<<< HEAD
-dump1090-mutability (1.10.3010.14mu-12ubuntu1) trusty; urgency=medium
-
-  * Rebuild for Ubuntu.
-
- -- Oliver Jowett <oliver@mutability.co.uk>  Sun, 25 Jan 2015 11:56:36 +0000
-=======
 dump1090-mutability (1.13) unstable; urgency=medium
 
   * Moved to a simpler versioning scheme rather than trying
@@ -73,7 +66,12 @@
     releases were effectively already GPL2+ due to linking with librtlsdr.
 
  -- Oliver Jowett <oliver@mutability.co.uk>  Sun, 25 Jan 2015 16:45:00 +0000
->>>>>>> 02f07ac7
+
+dump1090-mutability (1.10.3010.14mu-12ubuntu1) trusty; urgency=medium
+
+  * Rebuild for Ubuntu.
+
+ -- Oliver Jowett <oliver@mutability.co.uk>  Sun, 25 Jan 2015 11:56:36 +0000
 
 dump1090-mutability (1.10.3010.14mu-12) unstable; urgency=medium
 
