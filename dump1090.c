/* Mode1090, a Mode S messages decoder for RTLSDR devices.
 *
 * Copyright (C) 2012 by Salvatore Sanfilippo <antirez@gmail.com>
 *
 * All rights reserved.
 * 
 * Redistribution and use in source and binary forms, with or without
 * modification, are permitted provided that the following conditions are
 * met:
 * 
 *  *  Redistributions of source code must retain the above copyright
 *     notice, this list of conditions and the following disclaimer.
 *
 *  *  Redistributions in binary form must reproduce the above copyright
 *     notice, this list of conditions and the following disclaimer in the
 *     documentation and/or other materials provided with the distribution.
 * 
 * THIS SOFTWARE IS PROVIDED BY THE COPYRIGHT HOLDERS AND CONTRIBUTORS
 * "AS IS" AND ANY EXPRESS OR IMPLIED WARRANTIES, INCLUDING, BUT NOT
 * LIMITED TO, THE IMPLIED WARRANTIES OF MERCHANTABILITY AND FITNESS FOR
 * A PARTICULAR PURPOSE ARE DISCLAIMED. IN NO EVENT SHALL THE COPYRIGHT
 * HOLDER OR CONTRIBUTORS BE LIABLE FOR ANY DIRECT, INDIRECT, INCIDENTAL,
 * SPECIAL, EXEMPLARY, OR CONSEQUENTIAL DAMAGES (INCLUDING, BUT NOT
 * LIMITED TO, PROCUREMENT OF SUBSTITUTE GOODS OR SERVICES; LOSS OF USE,
 * DATA, OR PROFITS; OR BUSINESS INTERRUPTION) HOWEVER CAUSED AND ON ANY
 * THEORY OF LIABILITY, WHETHER IN CONTRACT, STRICT LIABILITY, OR TORT
 * (INCLUDING NEGLIGENCE OR OTHERWISE) ARISING IN ANY WAY OUT OF THE USE
 * OF THIS SOFTWARE, EVEN IF ADVISED OF THE POSSIBILITY OF SUCH DAMAGE.
 */
#ifndef _WIN32
    #include <stdio.h>
    #include <string.h>
    #include <stdlib.h>
    #include <pthread.h>
    #include <stdint.h>
    #include <errno.h>
    #include <unistd.h>
    #include <math.h>
    #include <sys/time.h>
    #include <sys/timeb.h>
    #include <signal.h>
    #include <fcntl.h>
    #include <ctype.h>
    #include <sys/stat.h>
    #include "rtl-sdr.h"
    #include "anet.h"
#else
    #include "dump1090.h" //Put everything Windows specific in here
    #include "rtl-sdr.h"
#endif

#define MODES_DEFAULT_RATE         2000000
#define MODES_DEFAULT_FREQ         1090000000
#define MODES_DEFAULT_WIDTH        1000
#define MODES_DEFAULT_HEIGHT       700
#define MODES_ASYNC_BUF_NUMBER     12
#define MODES_ASYNC_BUF_SIZE       (16*16384)   /* 256k */
#define MODES_ASYNC_BUF_SAMPLES    (MODES_ASYNC_BUF_SIZE / 2) /* Each sample is 2 bytes */
#define MODES_AUTO_GAIN            -100         /* Use automatic gain. */
#define MODES_MAX_GAIN             999999       /* Use max available gain. */
#define MODES_MSG_SQUELCH_LEVEL    0x02FF       /* Average signal strength limit */
#define MODES_MSG_ENCODER_ERRS     3            /* Maximum number of encoding errors */

#define MODES_PREAMBLE_US        8              /* microseconds = bits */
#define MODES_PREAMBLE_SAMPLES  (MODES_PREAMBLE_US       * 2)
#define MODES_PREAMBLE_SIZE     (MODES_PREAMBLE_SAMPLES  * sizeof(uint16_t))
#define MODES_LONG_MSG_BYTES     14
#define MODES_SHORT_MSG_BYTES    7
#define MODES_LONG_MSG_BITS     (MODES_LONG_MSG_BYTES    * 8)
#define MODES_SHORT_MSG_BITS    (MODES_SHORT_MSG_BYTES   * 8)
#define MODES_LONG_MSG_SAMPLES  (MODES_LONG_MSG_BITS     * 2)
#define MODES_SHORT_MSG_SAMPLES (MODES_SHORT_MSG_BITS    * 2)
#define MODES_LONG_MSG_SIZE     (MODES_LONG_MSG_SAMPLES  * sizeof(uint16_t))
#define MODES_SHORT_MSG_SIZE    (MODES_SHORT_MSG_SAMPLES * sizeof(uint16_t))

#define MODES_RAWOUT_BUF_SIZE   (1500)           
#define MODES_RAWOUT_BUF_FLUSH  (MODES_RAWOUT_BUF_SIZE - 200)

#define MODES_ICAO_CACHE_LEN 1024 /* Power of two required. */
#define MODES_ICAO_CACHE_TTL 60   /* Time to live of cached addresses. */
#define MODES_UNIT_FEET 0
#define MODES_UNIT_METERS 1

#define MODES_DEBUG_DEMOD (1<<0)
#define MODES_DEBUG_DEMODERR (1<<1)
#define MODES_DEBUG_BADCRC (1<<2)
#define MODES_DEBUG_GOODCRC (1<<3)
#define MODES_DEBUG_NOPREAMBLE (1<<4)
#define MODES_DEBUG_NET (1<<5)
#define MODES_DEBUG_JS (1<<6)

/* When debug is set to MODES_DEBUG_NOPREAMBLE, the first sample must be
 * at least greater than a given level for us to dump the signal. */
#define MODES_DEBUG_NOPREAMBLE_LEVEL 25

#define MODES_INTERACTIVE_REFRESH_TIME 250      /* Milliseconds */
#define MODES_INTERACTIVE_ROWS 15               /* Rows on screen */
#define MODES_INTERACTIVE_TTL 60                /* TTL before being removed */

#define MODES_NET_MAX_FD 1024
#define MODES_NET_OUTPUT_SBS_PORT 30003
#define MODES_NET_OUTPUT_RAW_PORT 30002
#define MODES_NET_INPUT_RAW_PORT 30001
#define MODES_NET_HTTP_PORT 8080
#define MODES_CLIENT_BUF_SIZE 1024
#define MODES_NET_SNDBUF_SIZE (1024*64)

#define MODES_NOTUSED(V) ((void) V)

/* Structure used to describe a networking client. */
struct client {
    int fd;         /* File descriptor. */
    int service;    /* TCP port the client is connected to. */
    char buf[MODES_CLIENT_BUF_SIZE+1];    /* Read buffer. */
    int buflen;                         /* Amount of data on buffer. */
};

/* Structure used to describe an aircraft in iteractive mode. */
struct aircraft {
    uint32_t addr;      /* ICAO address */
    char hexaddr[7];    /* Printable ICAO address */
    char flight[9];     /* Flight number */
    int altitude;       /* Altitude */
    int speed;          /* Velocity computed from EW and NS components. */
    int track;          /* Angle of flight. */
    time_t seen;        /* Time at which the last packet was received. */
    long messages;      /* Number of Mode S messages received. */
    /* Encoded latitude and longitude as extracted by odd and even
     * CPR encoded messages. */
    int odd_cprlat;
    int odd_cprlon;
    int even_cprlat;
    int even_cprlon;
    double lat, lon;    /* Coordinated obtained from CPR encoded data. */
    uint64_t odd_cprtime, even_cprtime;
    int squawk;
    struct aircraft *next; /* Next aircraft in our linked list. */
};

/* Program global state. */
struct {
    /* Internal state */
    pthread_t reader_thread;
    pthread_mutex_t data_mutex;     /* Mutex to synchronize buffer access. */
    pthread_cond_t data_cond;       /* Conditional variable associated. */
    uint16_t *data;                 /* Raw IQ samples buffer */
    uint16_t *magnitude;            /* Magnitude vector */
    struct timeb stSystemTimeRTL;   /* System time when RTL passed us the Latest block */
    uint64_t timestampBlk;          /* Timestamp of the start of the current block */
    struct timeb stSystemTimeBlk;   /* System time when RTL passed us currently processing this block */
    int fd;                         /* --ifile option file descriptor. */
    int data_ready;                 /* Data ready to be processed. */
    uint32_t *icao_cache;           /* Recently seen ICAO addresses cache. */
    uint16_t *maglut;               /* I/Q -> Magnitude lookup table. */
    int exit;                       /* Exit from the main loop when true. */

    /* RTLSDR */
    int dev_index;
    int gain;
    int enable_agc;
    rtlsdr_dev_t *dev;
    int freq;
    int ppm_error;

    /* Networking */
    char aneterr[ANET_ERR_LEN];
    struct client *clients[MODES_NET_MAX_FD]; /* Our clients. */
    int maxfd;                      /* Greatest fd currently active. */
    int sbsos;                      /* SBS output listening socket. */
    int ros;                        /* Raw output listening socket. */
    int ris;                        /* Raw input listening socket. */
    int https;                      /* HTTP listening socket. */
    char * rawOut;                  /* Buffer for building raw output data */
    int rawOutUsed;                 /* How much if the buffer is currently used */

    /* Configuration */
    char *filename;                 /* Input form file, --ifile option. */
    int fix_errors;                 /* Single bit error correction if true. */
    int check_crc;                  /* Only display messages with good CRC. */
    int raw;                        /* Raw output format. */
    int beast;                      /* Beast binary format output. */
    int debug;                      /* Debugging mode. */
    int net;                        /* Enable networking. */
    int net_only;                   /* Enable just networking. */
    int net_output_sbs_port;        /* SBS output TCP port. */
    int net_output_raw_port;        /* Raw output TCP port. */
    int net_input_raw_port;         /* Raw input TCP port. */
    int net_http_port;              /* HTTP port. */
    int quiet;                      /* Suppress stdout */
    int interactive;                /* Interactive mode */
    int interactive_rows;           /* Interactive mode: max number of rows. */
    int interactive_ttl;            /* Interactive mode: TTL before deletion. */
    int stats;                      /* Print stats at exit in --ifile mode. */
    int onlyaddr;                   /* Print only ICAO addresses. */
    int metric;                     /* Use metric units. */
    int aggressive;                 /* Aggressive detection algorithm. */
    int mlat;                       /* Use Beast ascii format for raw data output, i.e. @...; iso *...; */  //&&&
    int interactive_rtl1090;        /* flight table in interactive mode is formatted like RTL1090 */  //&&&

    /* Interactive mode */
    struct aircraft *aircrafts;
    uint64_t interactive_last_update;  /* Last screen update in milliseconds */

    /* Statistics */
<<<<<<< HEAD
    unsigned int stat_valid_preamble;
    unsigned int stat_demodulated;
    unsigned int stat_goodcrc;
    unsigned int stat_badcrc;
    unsigned int stat_fixed;
    unsigned int stat_single_bit_fix;
    unsigned int stat_two_bits_fix;
    unsigned int stat_http_requests;
    unsigned int stat_sbs_connections;
    unsigned int stat_out_of_phase;
    unsigned int stat_DF_Corrected;
=======
    uint64_t stat_valid_preamble;
    uint64_t stat_demodulated;
    uint64_t stat_goodcrc;
    uint64_t stat_badcrc;
    uint64_t stat_fixed;
    uint64_t stat_single_bit_fix;
    uint64_t stat_two_bits_fix;
    uint64_t stat_http_requests;
    uint64_t stat_sbs_connections;
    uint64_t stat_out_of_phase;
>>>>>>> 0c91c5f6
} Modes;

/* The struct we use to store information about a decoded message. */
struct modesMessage {
    /* Generic fields */
    unsigned char msg[MODES_LONG_MSG_BYTES]; /* Binary message. */
    int msgbits;                /* Number of bits in message */
    int msgtype;                /* Downlink format # */
    int crcok;                  /* True if CRC was valid */
    uint32_t crc;               /* Message CRC */
    int errorbit;               /* Bit corrected. -1 if no bit corrected. */
    int aa1, aa2, aa3;          /* ICAO Address bytes 1 2 and 3 */
    int phase_corrected;        /* True if phase correction was applied. */
    uint64_t timestampMsg;      /* Timestamp of the message. */  
    unsigned char signalLevel;  /* Signal Amplitude */

    /* DF 11 */
    int ca;                     /* Responder capabilities. */

    /* DF 17 */
    int metype;                 /* Extended squitter message type. */
    int mesub;                  /* Extended squitter message subtype. */
    int heading_is_valid;
    int heading;
    int aircraft_type;
    int fflag;                  /* 1 = Odd, 0 = Even CPR message. */
    int tflag;                  /* UTC synchronized? */
    int raw_latitude;           /* Non decoded latitude */
    int raw_longitude;          /* Non decoded longitude */
    char flight[9];             /* 8 chars flight number. */
    int ew_dir;                 /* 0 = East, 1 = West. */
    int ew_velocity;            /* E/W velocity. */
    int ns_dir;                 /* 0 = North, 1 = South. */
    int ns_velocity;            /* N/S velocity. */
    int vert_rate_source;       /* Vertical rate source. */
    int vert_rate_sign;         /* Vertical rate sign. */
    int vert_rate;              /* Vertical rate. */
    int velocity;               /* Computed from EW and NS velocity. */

    /* DF4, DF5, DF20, DF21 */
    int fs;                     /* Flight status for DF4,5,20,21 */
    int dr;                     /* Request extraction of downlink request. */
    int um;                     /* Request extraction of downlink request. */
    int identity;               /* 13 bits identity (Squawk). */

    /* Fields used by multiple message types. */
    int altitude, unit;
};

void interactiveShowData(void);
struct aircraft* interactiveReceiveData(struct modesMessage *mm);
void modesSendAllClients(int service, void *msg, int len);
void modesSendRawOutput(struct modesMessage *mm);
void modesSendBeastOutput(struct modesMessage *mm);
void modesSendSBSOutput(struct modesMessage *mm, struct aircraft *a);
void useModesMessage(struct modesMessage *mm);
int fixSingleBitErrors(unsigned char *msg, int bits);
int fixTwoBitsErrors(unsigned char *msg, int bits);
int modesMessageLenByType(int type);

/* ============================= Utility functions ========================== */

static uint64_t mstime(void) {
    struct timeval tv;
    uint64_t mst;

    gettimeofday(&tv, NULL);
    mst = ((uint64_t)tv.tv_sec)*1000;
    mst += tv.tv_usec/1000;
    return mst;
}

/* =============================== Initialization =========================== */

void modesInitConfig(void) {
    Modes.gain = MODES_MAX_GAIN;
    Modes.dev_index = 0;
    Modes.enable_agc = 0;
    Modes.ppm_error = 0;
    Modes.freq = MODES_DEFAULT_FREQ;
    Modes.filename = NULL;
    Modes.fix_errors = 1;
    Modes.check_crc = 1;
    Modes.raw = 0;
    Modes.beast = 0;
    Modes.net = 0;
    Modes.net_only = 0;
    Modes.net_output_sbs_port = MODES_NET_OUTPUT_SBS_PORT;
    Modes.net_output_raw_port = MODES_NET_OUTPUT_RAW_PORT;
    Modes.net_input_raw_port = MODES_NET_INPUT_RAW_PORT;
    Modes.net_http_port = MODES_NET_HTTP_PORT;
    Modes.onlyaddr = 0;
    Modes.debug = 0;
    Modes.interactive = 0;
    Modes.interactive_rows = MODES_INTERACTIVE_ROWS;
    Modes.interactive_ttl = MODES_INTERACTIVE_TTL;
    Modes.quiet = 0;
    Modes.aggressive = 0;
    Modes.mlat = 0; //&&&
    Modes.interactive_rtl1090 = 0; //&&&
}

void modesInit(void) {
    int i, q;

    pthread_mutex_init(&Modes.data_mutex,NULL);
    pthread_cond_init(&Modes.data_cond,NULL);

    // Allocate the various buffers used by Modes
    if ( ((Modes.icao_cache = (uint32_t *) malloc(sizeof(uint32_t) * MODES_ICAO_CACHE_LEN * 2)                  ) == NULL) ||
         ((Modes.data       = (uint16_t *) malloc(MODES_ASYNC_BUF_SIZE)                                         ) == NULL) ||
         ((Modes.magnitude  = (uint16_t *) malloc(MODES_ASYNC_BUF_SIZE+MODES_PREAMBLE_SIZE+MODES_LONG_MSG_SIZE) ) == NULL) ||
         ((Modes.maglut     = (uint16_t *) malloc(sizeof(uint16_t) * 256 * 256)                                 ) == NULL) ||
         ((Modes.rawOut     = (char     *) malloc(MODES_RAWOUT_BUF_SIZE)                                        ) == NULL) ) 
    {
        fprintf(stderr, "Out of memory allocating data buffer.\n");
        exit(1);
    }

    // Clear the buffers that have just been allocated, just in-case
    memset(Modes.icao_cache, 0,   sizeof(uint32_t) * MODES_ICAO_CACHE_LEN * 2);
    memset(Modes.data,       127, MODES_ASYNC_BUF_SIZE);
    memset(Modes.magnitude,  0,   MODES_ASYNC_BUF_SIZE+MODES_PREAMBLE_SIZE+MODES_LONG_MSG_SIZE);

    // The ICAO address cache. We use two uint32_t for every
    // entry because it's a addr / timestamp pair for every entry.
    Modes.timestampBlk            = 0;
    Modes.data_ready              = 0;
    Modes.aircrafts               = NULL;
    Modes.interactive_last_update = 0;
    Modes.rawOutUsed              = 0;
    ftime(&Modes.stSystemTimeRTL);
    Modes.stSystemTimeBlk         = Modes.stSystemTimeRTL;

    /* Populate the I/Q -> Magnitude lookup table. It is used because
     * sqrt or round may be expensive and may vary a lot depending on
     * the libc used.
     *
     * We scale to 0-255 range multiplying by 1.4 in order to ensure that
     * every different I/Q pair will result in a different magnitude value,
     * not losing any resolution. */
/*
    for (i = 0; i <= 255; i++) {
        for (q = 0; q <= 255; q++) {
            int mag_i = i - 127;
            int mag_q = q - 127;
            int mag   = 0;           
            mag = (int) round(sqrt((mag_i*mag_i)+(mag_q*mag_q)) * 360);
            Modes.maglut[(i*256)+q] = (uint16_t) min(mag,65535);
        }
    }
*/
    // Each I and Q value varies from 0 to 255, which represents a range from -1 to +1. To get from the 
    // unsigned (0-255) range you therefore subtract 127 (or 128 or 127.5) from each I and Q, giving you 
    // a range from -127 to +128 (or -128 to +127, or -127.5 to +127.5)..
    //
    // To decode the AM signal, you need the magnitude of the waveform, which is given by sqrt((I^2)+(Q^2))
    // The most this could be is if I&Q are both 128 (or 127 or 127.5), so you could end up with a magnitude 
    // of 181.019 (or 179.605, or 180.312)
    //
    // However, in reality the magnitude of the signal should never exceed the range -1 to +1, becaure the 
    // values are I = rCos(w) and Q = rSin(w). Therefore the integer computed magnitude should (can?) never 
    // exceed 128 (or 127, or 127.5 or whatever)
    //
    // If we scale up the results so that they range from 0 to 65535 (16 bits) then we need to multiply 
    // by 511.99, (or 516.02 or 514). antirez's original code multiplies by 360, presumably because he's 
    // assuming the maximim calculated amplitude is 181.019, and (181.019 * 360) = 65166.
    //
    // So lets see if we can improve things by subtracting 127.5, Well in integer arithmatic we can't
    // subtract half, so, we'll double everything up and subtract one, and then compensate for the doubling 
    // in the multiplier at the end.
    //
    // If we do this we can never have I or Q equal to 0 - they can only be as small as +/- 1.
    // This gives us a minimum magnitude of root 2 (0.707), so the dynamic range becomes (1.414-255). This 
    // also affects our scaling value, which is now 65535/(255 - 1.414), or 258.433254
    //
    // The sums then become mag = 258.433254 * (sqrt((I*2-255)^2 + (Q*2-255)^2) - 1.414)
    //                   or mag = (258.433254 * sqrt((I*2-255)^2 + (Q*2-255)^2)) - 365.4798
    //
    // We also need to clip mag just incaes any rogue I/Q values somehow do have a magnitude greater than 255.
    //

    for (i = 0; i <= 255; i++) {
        for (q = 0; q <= 255; q++) {
            int mag, mag_i, mag_q;

            mag_i = (i * 2) - 255;
            mag_q = (q * 2) - 255;

            mag = (int) round((sqrt((mag_i*mag_i)+(mag_q*mag_q)) * 258.433254) - 365.4798);

            Modes.maglut[(i*256)+q] = (uint16_t) ((mag < 65535) ? mag : 65535);
        }
    }

    /* Statistics */
    Modes.stat_valid_preamble = 0;
    Modes.stat_demodulated = 0;
    Modes.stat_goodcrc = 0;
    Modes.stat_badcrc = 0;
    Modes.stat_fixed = 0;
    Modes.stat_single_bit_fix = 0;
    Modes.stat_two_bits_fix = 0;
    Modes.stat_http_requests = 0;
    Modes.stat_sbs_connections = 0;
    Modes.stat_out_of_phase = 0;
    Modes.exit = 0;
}

/* =============================== RTLSDR handling ========================== */

void modesInitRTLSDR(void) {
    int j;
    int device_count;
    char vendor[256], product[256], serial[256];

    device_count = rtlsdr_get_device_count();
    if (!device_count) {
        fprintf(stderr, "No supported RTLSDR devices found.\n");
        exit(1);
    }

    fprintf(stderr, "Found %d device(s):\n", device_count);
    for (j = 0; j < device_count; j++) {
        rtlsdr_get_device_usb_strings(j, vendor, product, serial);
        fprintf(stderr, "%d: %s, %s, SN: %s %s\n", j, vendor, product, serial,
            (j == Modes.dev_index) ? "(currently selected)" : "");
    }

    if (rtlsdr_open(&Modes.dev, Modes.dev_index) < 0) {
        fprintf(stderr, "Error opening the RTLSDR device: %s\n",
            strerror(errno));
        exit(1);
    }

    /* Set gain, frequency, sample rate, and reset the device. */
    rtlsdr_set_tuner_gain_mode(Modes.dev,
        (Modes.gain == MODES_AUTO_GAIN) ? 0 : 1);
    if (Modes.gain != MODES_AUTO_GAIN) {
        if (Modes.gain == MODES_MAX_GAIN) {
            /* Find the maximum gain available. */
            int numgains;
            int gains[100];

            numgains = rtlsdr_get_tuner_gains(Modes.dev, gains);
            Modes.gain = gains[numgains-1];
            fprintf(stderr, "Max available gain is: %.2f\n", Modes.gain/10.0);
        }
        rtlsdr_set_tuner_gain(Modes.dev, Modes.gain);
        fprintf(stderr, "Setting gain to: %.2f\n", Modes.gain/10.0);
    } else {
        fprintf(stderr, "Using automatic gain control.\n");
    }
    rtlsdr_set_freq_correction(Modes.dev, Modes.ppm_error);
    if (Modes.enable_agc) rtlsdr_set_agc_mode(Modes.dev, 1);
    rtlsdr_set_center_freq(Modes.dev, Modes.freq);
    rtlsdr_set_sample_rate(Modes.dev, MODES_DEFAULT_RATE);
    rtlsdr_reset_buffer(Modes.dev);
    fprintf(stderr, "Gain reported by device: %.2f\n",
        rtlsdr_get_tuner_gain(Modes.dev)/10.0);
}

/* We use a thread reading data in background, while the main thread
 * handles decoding and visualization of data to the user.
 *
 * The reading thread calls the RTLSDR API to read data asynchronously, and
 * uses a callback to populate the data buffer.
 * A Mutex is used to avoid races with the decoding thread. */
void rtlsdrCallback(unsigned char *buf, uint32_t len, void *ctx) {
    MODES_NOTUSED(ctx);

    pthread_mutex_lock(&Modes.data_mutex);
    ftime(&Modes.stSystemTimeRTL);
    if (len > MODES_ASYNC_BUF_SIZE) len = MODES_ASYNC_BUF_SIZE;
    /* Read the new data. */
    memcpy(Modes.data, buf, len);
    Modes.data_ready = 1;
    /* Signal to the other thread that new data is ready */
    pthread_cond_signal(&Modes.data_cond);
    pthread_mutex_unlock(&Modes.data_mutex);
}

/* This is used when --ifile is specified in order to read data from file
 * instead of using an RTLSDR device. */
void readDataFromFile(void) {
    pthread_mutex_lock(&Modes.data_mutex);
    while(1) {
        ssize_t nread, toread;
        unsigned char *p;

        if (Modes.data_ready) {
            pthread_cond_wait(&Modes.data_cond,&Modes.data_mutex);
            continue;
        }

        if (Modes.interactive) {
            /* When --ifile and --interactive are used together, slow down
             * playing at the natural rate of the RTLSDR received. */
            pthread_mutex_unlock(&Modes.data_mutex);
            usleep(5000);
            pthread_mutex_lock(&Modes.data_mutex);
        }

        toread = MODES_ASYNC_BUF_SIZE;
        p = (unsigned char *) Modes.data;
        while(toread) {
            nread = read(Modes.fd, p, toread);
            if (nread <= 0) {
                Modes.exit = 1; /* Signal the other thread to exit. */
                break;
            }
            p += nread;
            toread -= nread;
        }
        if (toread) {
            /* Not enough data on file to fill the buffer? Pad with
             * no signal. */
            memset(p,127,toread);
        }
        Modes.data_ready = 1;
        /* Signal to the other thread that new data is ready */
        pthread_cond_signal(&Modes.data_cond);
    }
}

/* We read data using a thread, so the main thread only handles decoding
 * without caring about data acquisition. */
void *readerThreadEntryPoint(void *arg) {
    MODES_NOTUSED(arg);

    if (Modes.filename == NULL) {
        rtlsdr_read_async(Modes.dev, rtlsdrCallback, NULL,
                              MODES_ASYNC_BUF_NUMBER,
                              MODES_ASYNC_BUF_SIZE);
    } else {
        readDataFromFile();
    }
    return NULL;
}

/* ============================== Debugging ================================= */

/* Helper function for dumpMagnitudeVector().
 * It prints a single bar used to display raw signals.
 *
 * Since every magnitude sample is between 0-255, the function uses
 * up to 63 characters for every bar. Every character represents
 * a length of 4, 3, 2, 1, specifically:
 *
 * "O" is 4
 * "o" is 3
 * "-" is 2
 * "." is 1
 */
void dumpMagnitudeBar(int index, int magnitude) {
    char *set = " .-o";
    char buf[256];
    int div = magnitude / 256 / 4;
    int rem = magnitude / 256 % 4;

    memset(buf,'O',div);
    buf[div] = set[rem];
    buf[div+1] = '\0';

    if (index >= 0)
        printf("[%.3d] |%-66s %d\n", index, buf, magnitude);
    else
        printf("[%.2d] |%-66s %d\n", index, buf, magnitude);
}

/* Display an ASCII-art alike graphical representation of the undecoded
 * message as a magnitude signal.
 *
 * The message starts at the specified offset in the "m" buffer.
 * The function will display enough data to cover a short 56 bit message.
 *
 * If possible a few samples before the start of the messsage are included
 * for context. */

void dumpMagnitudeVector(uint16_t *m, uint32_t offset) {
    uint32_t padding = 5; /* Show a few samples before the actual start. */
    uint32_t start = (offset < padding) ? 0 : offset-padding;
    uint32_t end = offset + (MODES_PREAMBLE_SAMPLES)+(MODES_SHORT_MSG_SAMPLES) - 1;
    uint32_t j;

    for (j = start; j <= end; j++) {
        dumpMagnitudeBar(j-offset, m[j]);
    }
}

/* Produce a raw representation of the message as a Javascript file
 * loadable by debug.html. */
void dumpRawMessageJS(char *descr, unsigned char *msg,
                      uint16_t *m, uint32_t offset, int fixable)
{
    int padding = 5; /* Show a few samples before the actual start. */
    int start = offset - padding;
    int end = offset + (MODES_PREAMBLE_SAMPLES)+(MODES_LONG_MSG_SAMPLES) - 1;
    FILE *fp;
    int j, fix1 = -1, fix2 = -1;

    if (fixable != -1) {
        fix1 = fixable & 0xff;
        if (fixable > 255) fix2 = fixable >> 8;
    }

    if ((fp = fopen("frames.js","a")) == NULL) {
        fprintf(stderr, "Error opening frames.js: %s\n", strerror(errno));
        exit(1);
    }

    fprintf(fp,"frames.push({\"descr\": \"%s\", \"mag\": [", descr);
    for (j = start; j <= end; j++) {
        fprintf(fp,"%d", j < 0 ? 0 : m[j]);
        if (j != end) fprintf(fp,",");
    }
    fprintf(fp,"], \"fix1\": %d, \"fix2\": %d, \"bits\": %d, \"hex\": \"",
        fix1, fix2, modesMessageLenByType(msg[0]>>3));
    for (j = 0; j < MODES_LONG_MSG_BYTES; j++)
        fprintf(fp,"\\x%02x",msg[j]);
    fprintf(fp,"\"});\n");
    fclose(fp);
}

/* This is a wrapper for dumpMagnitudeVector() that also show the message
 * in hex format with an additional description.
 *
 * descr  is the additional message to show to describe the dump.
 * msg    points to the decoded message
 * m      is the original magnitude vector
 * offset is the offset where the message starts
 *
 * The function also produces the Javascript file used by debug.html to
 * display packets in a graphical format if the Javascript output was
 * enabled.
 */
void dumpRawMessage(char *descr, unsigned char *msg,
                    uint16_t *m, uint32_t offset)
{
    int j;
    int msgtype = msg[0]>>3;
    int fixable = -1;

    if (msgtype == 11 || msgtype == 17) {
        int msgbits = (msgtype == 11) ? MODES_SHORT_MSG_BITS :
                                        MODES_LONG_MSG_BITS;
        fixable = fixSingleBitErrors(msg,msgbits);
        if (fixable == -1)
            fixable = fixTwoBitsErrors(msg,msgbits);
    }

    if (Modes.debug & MODES_DEBUG_JS) {
        dumpRawMessageJS(descr, msg, m, offset, fixable);
        return;
    }

    printf("\n--- %s\n    ", descr);
    for (j = 0; j < MODES_LONG_MSG_BYTES; j++) {
        printf("%02x",msg[j]);
        if (j == MODES_SHORT_MSG_BYTES-1) printf(" ... ");
    }
    printf(" (DF %d, Fixable: %d)\n", msgtype, fixable);
    dumpMagnitudeVector(m,offset);
    printf("---\n\n");
}

/* ===================== Mode S detection and decoding  ===================== */

/* Parity table for MODE S Messages.
 * The table contains 112 elements, every element corresponds to a bit set
 * in the message, starting from the first bit of actual data after the
 * preamble.
 *
 * For messages of 112 bit, the whole table is used.
 * For messages of 56 bits only the last 56 elements are used.
 *
 * The algorithm is as simple as xoring all the elements in this table
 * for which the corresponding bit on the message is set to 1.
 *
 * The latest 24 elements in this table are set to 0 as the checksum at the
 * end of the message should not affect the computation.
 *
 * Note: this function can be used with DF11 and DF17, other modes have
 * the CRC xored with the sender address as they are reply to interrogations,
 * but a casual listener can't split the address from the checksum.
 */
uint32_t modes_checksum_table[112] = {
0x3935ea, 0x1c9af5, 0xf1b77e, 0x78dbbf, 0xc397db, 0x9e31e9, 0xb0e2f0, 0x587178,
0x2c38bc, 0x161c5e, 0x0b0e2f, 0xfa7d13, 0x82c48d, 0xbe9842, 0x5f4c21, 0xd05c14,
0x682e0a, 0x341705, 0xe5f186, 0x72f8c3, 0xc68665, 0x9cb936, 0x4e5c9b, 0xd8d449,
0x939020, 0x49c810, 0x24e408, 0x127204, 0x093902, 0x049c81, 0xfdb444, 0x7eda22,
0x3f6d11, 0xe04c8c, 0x702646, 0x381323, 0xe3f395, 0x8e03ce, 0x4701e7, 0xdc7af7,
0x91c77f, 0xb719bb, 0xa476d9, 0xadc168, 0x56e0b4, 0x2b705a, 0x15b82d, 0xf52612,
0x7a9309, 0xc2b380, 0x6159c0, 0x30ace0, 0x185670, 0x0c2b38, 0x06159c, 0x030ace,
0x018567, 0xff38b7, 0x80665f, 0xbfc92b, 0xa01e91, 0xaff54c, 0x57faa6, 0x2bfd53,
0xea04ad, 0x8af852, 0x457c29, 0xdd4410, 0x6ea208, 0x375104, 0x1ba882, 0x0dd441,
0xf91024, 0x7c8812, 0x3e4409, 0xe0d800, 0x706c00, 0x383600, 0x1c1b00, 0x0e0d80,
0x0706c0, 0x038360, 0x01c1b0, 0x00e0d8, 0x00706c, 0x003836, 0x001c1b, 0xfff409,
0x000000, 0x000000, 0x000000, 0x000000, 0x000000, 0x000000, 0x000000, 0x000000,
0x000000, 0x000000, 0x000000, 0x000000, 0x000000, 0x000000, 0x000000, 0x000000,
0x000000, 0x000000, 0x000000, 0x000000, 0x000000, 0x000000, 0x000000, 0x000000
};

uint32_t modesChecksum(unsigned char *msg, int bits) {
    uint32_t crc = 0;
    int offset = (bits == 112) ? 0 : (112-56);
    int j;

    for(j = 0; j < bits; j++) {
        int byte = j/8;
        int bit = j%8;
        int bitmask = 1 << (7-bit);

        /* If bit is set, xor with corresponding table entry. */
        if (msg[byte] & bitmask)
            crc ^= modes_checksum_table[j+offset];
    }
    return crc; /* 24 bit checksum. */
}

/* Given the Downlink Format (DF) of the message, return the message length
 * in bits. */
int modesMessageLenByType(int type) {
    if (type == 16 || type == 17 ||
        type == 19 || type == 20 ||
        type == 21)
        return MODES_LONG_MSG_BITS;
    else
        return MODES_SHORT_MSG_BITS;
}

/* Try to fix single bit errors using the checksum. On success modifies
 * the original buffer with the fixed version, and returns the position
 * of the error bit. Otherwise if fixing failed -1 is returned. */
int fixSingleBitErrors(unsigned char *msg, int bits) {
    int j;
    unsigned char aux[MODES_LONG_MSG_BYTES];

    for (j = 0; j < bits; j++) {
        int byte = j/8;
        int bitmask = 1 << (7-(j%8));
        uint32_t crc1, crc2;

        memcpy(aux,msg,bits/8);
        aux[byte] ^= bitmask; /* Flip j-th bit. */

        crc1 = ((uint32_t)aux[(bits/8)-3] << 16) |
               ((uint32_t)aux[(bits/8)-2] << 8) |
                (uint32_t)aux[(bits/8)-1];
        crc2 = modesChecksum(aux,bits);

        if (crc1 == crc2) {
            /* The error is fixed. Overwrite the original buffer with
             * the corrected sequence, and returns the error bit
             * position. */
            memcpy(msg,aux,bits/8);
            return j;
        }
    }
    return -1;
}

/* Similar to fixSingleBitErrors() but try every possible two bit combination.
 * This is very slow and should be tried only against DF17 messages that
 * don't pass the checksum, and only in Aggressive Mode. */
int fixTwoBitsErrors(unsigned char *msg, int bits) {
    int j, i;
    unsigned char aux[MODES_LONG_MSG_BYTES];

    for (j = 0; j < bits; j++) {
        int byte1 = j/8;
        int bitmask1 = 1 << (7-(j%8));

        /* Don't check the same pairs multiple times, so i starts from j+1 */
        for (i = j+1; i < bits; i++) {
            int byte2 = i/8;
            int bitmask2 = 1 << (7-(i%8));
            uint32_t crc1, crc2;

            memcpy(aux,msg,bits/8);

            aux[byte1] ^= bitmask1; /* Flip j-th bit. */
            aux[byte2] ^= bitmask2; /* Flip i-th bit. */

            crc1 = ((uint32_t)aux[(bits/8)-3] << 16) |
                   ((uint32_t)aux[(bits/8)-2] << 8) |
                    (uint32_t)aux[(bits/8)-1];
            crc2 = modesChecksum(aux,bits);

            if (crc1 == crc2) {
                /* The error is fixed. Overwrite the original buffer with
                 * the corrected sequence, and returns the error bit
                 * position. */
                memcpy(msg,aux,bits/8);
                /* We return the two bits as a 16 bit integer by shifting
                 * 'i' on the left. This is possible since 'i' will always
                 * be non-zero because i starts from j+1. */
                return j | (i<<8);
            }
        }
    }
    return -1;
}

/* Hash the ICAO address to index our cache of MODES_ICAO_CACHE_LEN
 * elements, that is assumed to be a power of two. */
uint32_t ICAOCacheHashAddress(uint32_t a) {
    /* The following three rounds wil make sure that every bit affects
     * every output bit with ~ 50% of probability. */
    a = ((a >> 16) ^ a) * 0x45d9f3b;
    a = ((a >> 16) ^ a) * 0x45d9f3b;
    a = ((a >> 16) ^ a);
    return a & (MODES_ICAO_CACHE_LEN-1);
}

/* Add the specified entry to the cache of recently seen ICAO addresses.
 * Note that we also add a timestamp so that we can make sure that the
 * entry is only valid for MODES_ICAO_CACHE_TTL seconds. */
void addRecentlySeenICAOAddr(uint32_t addr) {
    uint32_t h = ICAOCacheHashAddress(addr);
    Modes.icao_cache[h*2] = addr;
    Modes.icao_cache[h*2+1] = (uint32_t) time(NULL);
}

/* Returns 1 if the specified ICAO address was seen in a DF format with
 * proper checksum (not xored with address) no more than * MODES_ICAO_CACHE_TTL
 * seconds ago. Otherwise returns 0. */
int ICAOAddressWasRecentlySeen(uint32_t addr) {
    uint32_t h = ICAOCacheHashAddress(addr);
    uint32_t a = Modes.icao_cache[h*2];
    uint32_t t = Modes.icao_cache[h*2+1];

    return a && a == addr && time(NULL)-t <= MODES_ICAO_CACHE_TTL;
}

/* If the message type has the checksum xored with the ICAO address, try to
 * brute force it using a list of recently seen ICAO addresses.
 *
 * Do this in a brute-force fashion by xoring the predicted CRC with
 * the address XOR checksum field in the message. This will recover the
 * address: if we found it in our cache, we can assume the message is ok.
 *
 * This function expects mm->msgtype and mm->msgbits to be correctly
 * populated by the caller.
 *
 * On success the correct ICAO address is stored in the modesMessage
 * structure in the aa3, aa2, and aa1 fiedls.
 *
 * If the function successfully recovers a message with a correct checksum
 * it returns 1. Otherwise 0 is returned. */
int bruteForceAP(unsigned char *msg, struct modesMessage *mm) {
    unsigned char aux[MODES_LONG_MSG_BYTES];
    int msgtype = mm->msgtype;
    int msgbits = mm->msgbits;

    if (msgtype == 0 ||         /* Short air surveillance */
        msgtype == 4 ||         /* Surveillance, altitude reply */
        msgtype == 5 ||         /* Surveillance, identity reply */
        msgtype == 16 ||        /* Long Air-Air survillance */
        msgtype == 20 ||        /* Comm-A, altitude request */
        msgtype == 21 ||        /* Comm-A, identity request */
        msgtype == 24)          /* Comm-C ELM */
    {
        uint32_t addr;
        uint32_t crc;
        int lastbyte = (msgbits/8)-1;

        /* Work on a copy. */
        memcpy(aux,msg,msgbits/8);

        /* Compute the CRC of the message and XOR it with the AP field
         * so that we recover the address, because:
         *
         * (ADDR xor CRC) xor CRC = ADDR. */
        crc = modesChecksum(aux,msgbits);
        aux[lastbyte] ^= crc & 0xff;
        aux[lastbyte-1] ^= (crc >> 8) & 0xff;
        aux[lastbyte-2] ^= (crc >> 16) & 0xff;
        
        /* If the obtained address exists in our cache we consider
         * the message valid. */
        addr = aux[lastbyte] | (aux[lastbyte-1] << 8) | (aux[lastbyte-2] << 16);
        if (ICAOAddressWasRecentlySeen(addr)) {
            mm->aa1 = aux[lastbyte-2];
            mm->aa2 = aux[lastbyte-1];
            mm->aa3 = aux[lastbyte];
            return 1;
        }
    }
    return 0;
}

/* Decode the 13 bit AC altitude field (in DF 20 and others).
 * Returns the altitude, and set 'unit' to either MODES_UNIT_METERS
 * or MDOES_UNIT_FEETS. */
int decodeAC13Field(unsigned char *msg, int *unit) {
    int m_bit = msg[3] & (1<<6);
    int q_bit = msg[3] & (1<<4);

    if (!m_bit) {
        *unit = MODES_UNIT_FEET;
        if (q_bit) {
            /* N is the 11 bit integer resulting from the removal of bit
             * Q and M */
            int n = ((msg[2]&31)<<6) |
                    ((msg[3]&0x80)>>2) |
                    ((msg[3]&0x20)>>1) |
                     (msg[3]&15);
            /* The final altitude is due to the resulting number multiplied
             * by 25, minus 1000. */
            return n*25-1000;
        } else {
            /* TODO: Implement altitude where Q=0 and M=0 */
        }
    } else {
        *unit = MODES_UNIT_METERS;
        /* TODO: Implement altitude when meter unit is selected. */
    }
    return 0;
}

/* Decode the 12 bit AC altitude field (in DF 17 and others).
 * Returns the altitude or 0 if it can't be decoded. */
int decodeAC12Field(unsigned char *msg, int *unit) {
    int q_bit = msg[5] & 1;

    if (q_bit) {
        /* N is the 11 bit integer resulting from the removal of bit
         * Q */
        int n = ((msg[5]>>1)<<4) | ((msg[6]&0xF0) >> 4);
        *unit = MODES_UNIT_FEET;
        /* The final altitude is due to the resulting number multiplied
         * by 25, minus 1000. */
        return n*25-1000;
    } else {
        return 0;
    }
}

/* Capability table. */
char *ca_str[8] = {
    /* 0 */ "Level 1 (Survillance Only)",
    /* 1 */ "Level 2 (DF0,4,5,11)",
    /* 2 */ "Level 3 (DF0,4,5,11,20,21)",
    /* 3 */ "Level 4 (DF0,4,5,11,20,21,24)",
    /* 4 */ "Level 2+3+4 (DF0,4,5,11,20,21,24,code7 - is on ground)",
    /* 5 */ "Level 2+3+4 (DF0,4,5,11,20,21,24,code7 - is on airborne)",
    /* 6 */ "Level 2+3+4 (DF0,4,5,11,20,21,24,code7)",
    /* 7 */ "Level 7 ???"
};

/* Flight status table. */
char *fs_str[8] = {
    /* 0 */ "Normal, Airborne",
    /* 1 */ "Normal, On the ground",
    /* 2 */ "ALERT,  Airborne",
    /* 3 */ "ALERT,  On the ground",
    /* 4 */ "ALERT & Special Position Identification. Airborne or Ground",
    /* 5 */ "Special Position Identification. Airborne or Ground",
    /* 6 */ "Value 6 is not assigned",
    /* 7 */ "Value 7 is not assigned"
};

char *getMEDescription(int metype, int mesub) {
    char *mename = "Unknown";

    if (metype >= 1 && metype <= 4)
        mename = "Aircraft Identification and Category";
    else if (metype >= 5 && metype <= 8)
        mename = "Surface Position";
    else if (metype >= 9 && metype <= 18)
        mename = "Airborne Position (Baro Altitude)";
    else if (metype == 19 && mesub >=1 && mesub <= 4)
        mename = "Airborne Velocity";
    else if (metype >= 20 && metype <= 22)
        mename = "Airborne Position (GNSS Height)";
    else if (metype == 23 && mesub == 0)
        mename = "Test Message";
    else if (metype == 24 && mesub == 1)
        mename = "Surface System Status";
    else if (metype == 28 && mesub == 1)
        mename = "Extended Squitter Aircraft Status (Emergency)";
    else if (metype == 28 && mesub == 2)
        mename = "Extended Squitter Aircraft Status (1090ES TCAS RA)";
    else if (metype == 29 && (mesub == 0 || mesub == 1))
        mename = "Target State and Status Message";
    else if (metype == 31 && (mesub == 0 || mesub == 1))
        mename = "Aircraft Operational Status Message";
    return mename;
}

/* Decode a raw Mode S message demodulated as a stream of bytes by
 * detectModeS(), and split it into fields populating a modesMessage
 * structure. */
void decodeModesMessage(struct modesMessage *mm, unsigned char *msg) {
    uint32_t crc2;   /* Computed CRC, used to verify the message CRC. */
    char *ais_charset = "?ABCDEFGHIJKLMNOPQRSTUVWXYZ????? ???????????????0123456789??????";

    /* Work on our local copy */
    memcpy(mm->msg,msg,MODES_LONG_MSG_BYTES);
    msg = mm->msg;

    /* Get the message type ASAP as other operations depend on this */
    mm->msgtype = msg[0]>>3;    /* Downlink Format */
    mm->msgbits = modesMessageLenByType(mm->msgtype);

    /* CRC is always the last three bytes. */
    mm->crc = ((uint32_t)msg[(mm->msgbits/8)-3] << 16) |
              ((uint32_t)msg[(mm->msgbits/8)-2] << 8) |
               (uint32_t)msg[(mm->msgbits/8)-1];
    crc2 = modesChecksum(msg,mm->msgbits);

    /* Check CRC and fix single bit errors using the CRC when
     * possible (DF 11 and 17). */
    mm->errorbit = -1;  /* No error */
    mm->crcok = (mm->crc == crc2);

    if (!mm->crcok && Modes.fix_errors &&
        (mm->msgtype == 11 || mm->msgtype == 17))
    {
        if ((mm->errorbit = fixSingleBitErrors(msg,mm->msgbits)) != -1) {
            mm->crc = modesChecksum(msg,mm->msgbits);
            mm->crcok = 1;
        } else if (Modes.aggressive && mm->msgtype == 17 &&
                   (mm->errorbit = fixTwoBitsErrors(msg,mm->msgbits)) != -1)
        {
            mm->crc = modesChecksum(msg,mm->msgbits);
            mm->crcok = 1;
        }
    }

    /* Note that most of the other computation happens *after* we fix
     * the single bit errors, otherwise we would need to recompute the
     * fields again. */
    mm->ca = msg[0] & 7;        /* Responder capabilities. */

    /* ICAO address */
    mm->aa1 = msg[1];
    mm->aa2 = msg[2];
    mm->aa3 = msg[3];

    /* DF 17 type (assuming this is a DF17, otherwise not used) */
    mm->metype = msg[4] >> 3;   /* Extended squitter message type. */
    mm->mesub = msg[4] & 7;     /* Extended squitter message subtype. */

    /* Fields for DF4,5,20,21 */
    mm->fs = msg[0] & 7;        /* Flight status for DF4,5,20,21 */
    mm->dr = msg[1] >> 3 & 31;  /* Request extraction of downlink request. */
    mm->um = ((msg[1] & 7)<<3)| /* Request extraction of downlink request. */
              msg[2]>>5;

    /* In the squawk (identity) field bits are interleaved like that
     * (message bit 20 to bit 32):
     *
     * C1-A1-C2-A2-C4-A4-ZERO-B1-D1-B2-D2-B4-D4
     *
     * So every group of three bits A, B, C, D represent an integer
     * from 0 to 7.
     *
     * The actual meaning is just 4 octal numbers, but we convert it
     * into a base ten number tha happens to represent the four
     * octal numbers.
     *
     * For more info: http://en.wikipedia.org/wiki/Gillham_code */
    {
        int a,b,c,d;

        a = ((msg[3] & 0x80) >> 5) |
            ((msg[2] & 0x02) >> 0) |
            ((msg[2] & 0x08) >> 3);
        b = ((msg[3] & 0x02) << 1) |
            ((msg[3] & 0x08) >> 2) |
            ((msg[3] & 0x20) >> 5);
        c = ((msg[2] & 0x01) << 2) |
            ((msg[2] & 0x04) >> 1) |
            ((msg[2] & 0x10) >> 4);
        d = ((msg[3] & 0x01) << 2) |
            ((msg[3] & 0x04) >> 1) |
            ((msg[3] & 0x10) >> 4);
        mm->identity = a*1000 + b*100 + c*10 + d;
    }

    /* DF 11 & 17: try to populate our ICAO addresses whitelist.
     * DFs with an AP field (xored addr and crc), try to decode it. */
    if (mm->msgtype != 11 && mm->msgtype != 17) {
        /* Check if we can check the checksum for the Downlink Formats where
         * the checksum is xored with the aircraft ICAO address. We try to
         * brute force it using a list of recently seen aircraft addresses. */
        if (bruteForceAP(msg,mm)) {
            /* We recovered the message, mark the checksum as valid. */
            mm->crcok = 1;
        } else {
            mm->crcok = 0;
        }
    } else {
        /* If this is DF 11 or DF 17 and the checksum was ok,
         * we can add this address to the list of recently seen
         * addresses. */
        if (mm->crcok && mm->errorbit == -1) {
            uint32_t addr = (mm->aa1 << 16) | (mm->aa2 << 8) | mm->aa3;
            addRecentlySeenICAOAddr(addr);
        }
    }

    /* Decode 13 bit altitude for DF0, DF4, DF16, DF20 */
    if (mm->msgtype == 0 || mm->msgtype == 4 ||
        mm->msgtype == 16 || mm->msgtype == 20) {
        mm->altitude = decodeAC13Field(msg, &mm->unit);
    }

    /* Decode extended squitter specific stuff. */
    if (mm->msgtype == 17) {
        /* Decode the extended squitter message. */

        if (mm->metype >= 1 && mm->metype <= 4) {
            /* Aircraft Identification and Category */
            mm->aircraft_type = mm->metype-1;
            mm->flight[0] = ais_charset[msg[5]>>2];
            mm->flight[1] = ais_charset[((msg[5]&3)<<4)|(msg[6]>>4)];
            mm->flight[2] = ais_charset[((msg[6]&15)<<2)|(msg[7]>>6)];
            mm->flight[3] = ais_charset[msg[7]&63];
            mm->flight[4] = ais_charset[msg[8]>>2];
            mm->flight[5] = ais_charset[((msg[8]&3)<<4)|(msg[9]>>4)];
            mm->flight[6] = ais_charset[((msg[9]&15)<<2)|(msg[10]>>6)];
            mm->flight[7] = ais_charset[msg[10]&63];
            mm->flight[8] = '\0';
        } else if (mm->metype >= 9 && mm->metype <= 18) {
            /* Airborne position Message */
            mm->fflag = msg[6] & (1<<2);
            mm->tflag = msg[6] & (1<<3);
            mm->altitude = decodeAC12Field(msg,&mm->unit);
            mm->raw_latitude = ((msg[6] & 3) << 15) |
                                (msg[7] << 7) |
                                (msg[8] >> 1);
            mm->raw_longitude = ((msg[8]&1) << 16) |
                                 (msg[9] << 8) |
                                 msg[10];
        } else if (mm->metype == 19 && mm->mesub >= 1 && mm->mesub <= 4) {
            /* Airborne Velocity Message */
            if (mm->mesub == 1 || mm->mesub == 2) {
                mm->ew_dir = (msg[5]&4) >> 2;
                mm->ew_velocity = ((msg[5]&3) << 8) | msg[6];
                mm->ns_dir = (msg[7]&0x80) >> 7;
                mm->ns_velocity = ((msg[7]&0x7f) << 3) | ((msg[8]&0xe0) >> 5);
                mm->vert_rate_source = (msg[8]&0x10) >> 4;
                mm->vert_rate_sign = (msg[8]&0x8) >> 5;
                mm->vert_rate = ((msg[8]&7) << 6) | ((msg[9]&0xfc) >> 2);
                /* Compute velocity and angle from the two speed
                 * components. */
                mm->velocity = (int) sqrt(mm->ns_velocity*mm->ns_velocity+
                                          mm->ew_velocity*mm->ew_velocity);
                if (mm->velocity) {
                    int ewv = mm->ew_velocity;
                    int nsv = mm->ns_velocity;
                    double heading;

                    if (mm->ew_dir) ewv *= -1;
                    if (mm->ns_dir) nsv *= -1;
                    heading = atan2(ewv,nsv);

                    /* Convert to degrees. */
                    mm->heading = (int) (heading * 360 / (M_PI*2));
                    /* We don't want negative values but a 0-360 scale. */
                    if (mm->heading < 0) mm->heading += 360;
                } else {
                    mm->heading = 0;
                }
            } else if (mm->mesub == 3 || mm->mesub == 4) {
                mm->heading_is_valid = msg[5] & (1<<2);
                mm->heading = (int) (360.0/128) * (((msg[5] & 3) << 5) |
                                                    (msg[6] >> 3));
            }
        }
    }
    mm->phase_corrected = 0; /* Set to 1 by the caller if needed. */
}

/* This function gets a decoded Mode S Message and prints it on the screen
 * in a human readable format. */
void displayModesMessage(struct modesMessage *mm) {
    int j;
    char * pTimeStamp;  //&&&

    /* Handle only addresses mode first. */
    if (Modes.onlyaddr) {
        printf("%02x%02x%02x\n", mm->aa1, mm->aa2, mm->aa3);
        return;
    }

    /* Show the raw message. */
    if (Modes.mlat) { //&&&
	printf("@"); //&&&
	pTimeStamp = (char *) &mm->timestampMsg;
	for (j=5; j>=0;j--) {
		printf("%02X",pTimeStamp[j]);
		} 
    } else
 	printf("*");

    for (j = 0; j < mm->msgbits/8; j++) printf("%02x", mm->msg[j]);
    printf(";\n");


    if (Modes.raw) {
        fflush(stdout); /* Provide data to the reader ASAP. */
        return; /* Enough for --raw mode */
    }

    printf("CRC: %06x (%s)\n", (int)mm->crc, mm->crcok ? "ok" : "wrong");
    if (mm->errorbit != -1)
        printf("Single bit error fixed, bit %d\n", mm->errorbit);

    if (mm->msgtype == 0) {
        /* DF 0 */
        printf("DF 0: Short Air-Air Surveillance.\n");
        printf("  Altitude       : %d %s\n", mm->altitude,
            (mm->unit == MODES_UNIT_METERS) ? "meters" : "feet");
        printf("  ICAO Address   : %02x%02x%02x\n", mm->aa1, mm->aa2, mm->aa3);
    } else if (mm->msgtype == 4 || mm->msgtype == 20) {
        printf("DF %d: %s, Altitude Reply.\n", mm->msgtype,
            (mm->msgtype == 4) ? "Surveillance" : "Comm-B");
        printf("  Flight Status  : %s\n", fs_str[mm->fs]);
        printf("  DR             : %d\n", mm->dr);
        printf("  UM             : %d\n", mm->um);
        printf("  Altitude       : %d %s\n", mm->altitude,
            (mm->unit == MODES_UNIT_METERS) ? "meters" : "feet");
        printf("  ICAO Address   : %02x%02x%02x\n", mm->aa1, mm->aa2, mm->aa3);

        if (mm->msgtype == 20) {
            /* TODO: 56 bits DF20 MB additional field. */
        }
    } else if (mm->msgtype == 5 || mm->msgtype == 21) {
        printf("DF %d: %s, Identity Reply.\n", mm->msgtype,
            (mm->msgtype == 5) ? "Surveillance" : "Comm-B");
        printf("  Flight Status  : %s\n", fs_str[mm->fs]);
        printf("  DR             : %d\n", mm->dr);
        printf("  UM             : %d\n", mm->um);
        printf("  Squawk         : %d\n", mm->identity);
        printf("  ICAO Address   : %02x%02x%02x\n", mm->aa1, mm->aa2, mm->aa3);

        if (mm->msgtype == 21) {
            /* TODO: 56 bits DF21 MB additional field. */
        }
    } else if (mm->msgtype == 11) {
        /* DF 11 */
        printf("DF 11: All Call Reply.\n");
        printf("  Capability  : %s\n", ca_str[mm->ca]);
        printf("  ICAO Address: %02x%02x%02x\n", mm->aa1, mm->aa2, mm->aa3);
    } else if (mm->msgtype == 17) {
        /* DF 17 */
        printf("DF 17: ADS-B message.\n");
        printf("  Capability     : %d (%s)\n", mm->ca, ca_str[mm->ca]);
        printf("  ICAO Address   : %02x%02x%02x\n", mm->aa1, mm->aa2, mm->aa3);
        printf("  Extended Squitter  Type: %d\n", mm->metype);
        printf("  Extended Squitter  Sub : %d\n", mm->mesub);
        printf("  Extended Squitter  Name: %s\n",
            getMEDescription(mm->metype,mm->mesub));

        /* Decode the extended squitter message. */
        if (mm->metype >= 1 && mm->metype <= 4) {
            /* Aircraft identification. */
            char *ac_type_str[4] = {
                "Aircraft Type D",
                "Aircraft Type C",
                "Aircraft Type B",
                "Aircraft Type A"
            };

            printf("    Aircraft Type  : %s\n", ac_type_str[mm->aircraft_type]);
            printf("    Identification : %s\n", mm->flight);
        } else if (mm->metype >= 9 && mm->metype <= 18) {
            printf("    F flag   : %s\n", mm->fflag ? "odd" : "even");
            printf("    T flag   : %s\n", mm->tflag ? "UTC" : "non-UTC");
            printf("    Altitude : %d feet\n", mm->altitude);
            printf("    Latitude : %d (not decoded)\n", mm->raw_latitude);
            printf("    Longitude: %d (not decoded)\n", mm->raw_longitude);
        } else if (mm->metype == 19 && mm->mesub >= 1 && mm->mesub <= 4) {
            if (mm->mesub == 1 || mm->mesub == 2) {
                /* Velocity */
                printf("    EW direction      : %d\n", mm->ew_dir);
                printf("    EW velocity       : %d\n", mm->ew_velocity);
                printf("    NS direction      : %d\n", mm->ns_dir);
                printf("    NS velocity       : %d\n", mm->ns_velocity);
                printf("    Vertical rate src : %d\n", mm->vert_rate_source);
                printf("    Vertical rate sign: %d\n", mm->vert_rate_sign);
                printf("    Vertical rate     : %d\n", mm->vert_rate);
            } else if (mm->mesub == 3 || mm->mesub == 4) {
                printf("    Heading status: %d", mm->heading_is_valid);
                printf("    Heading: %d", mm->heading);
            }
        } else {
            printf("    Unrecognized ME type: %d subtype: %d\n", 
                mm->metype, mm->mesub);
        }
    } else {
        if (Modes.check_crc)
            printf("DF %d with good CRC received "
                   "(decoding still not implemented).\n",
                mm->msgtype);
    }
}

/* Turn I/Q samples pointed by Modes.data into the magnitude vector
 * pointed by Modes.magnitude. */
void computeMagnitudeVector(void) {
    uint16_t *m = &Modes.magnitude[MODES_PREAMBLE_SAMPLES+MODES_LONG_MSG_SAMPLES];
    uint16_t *p = Modes.data;
    uint32_t j;

    memcpy(Modes.magnitude,&Modes.magnitude[MODES_ASYNC_BUF_SAMPLES], MODES_PREAMBLE_SIZE+MODES_LONG_MSG_SIZE);

    /* Compute the magnitudo vector. It's just SQRT(I^2 + Q^2), but
     * we rescale to the 0-255 range to exploit the full resolution. */
    for (j = 0; j < MODES_ASYNC_BUF_SAMPLES; j ++) {
        *m++ = Modes.maglut[*p++];
    }
}

/* Return -1 if the message is out of fase left-side
 * Return  1 if the message is out of fase right-size
 * Return  0 if the message is not particularly out of phase.
 *
 * Note: this function will access pPreamble[-1], so the caller should make sure to
 * call it only if we are not at the start of the current buffer. */
int detectOutOfPhase(uint16_t *pPreamble) {
    if (pPreamble[ 3] > pPreamble[2]/3) return  1;
    if (pPreamble[10] > pPreamble[9]/3) return  1;
    if (pPreamble[ 6] > pPreamble[7]/3) return -1;
    if (pPreamble[-1] > pPreamble[1]/3) return -1;
    return 0;
}

/* This function does not really correct the phase of the message, it just
 * applies a transformation to the first sample representing a given bit:
 *
 * If the previous bit was one, we amplify it a bit.
 * If the previous bit was zero, we decrease it a bit.
 *
 * This simple transformation makes the message a bit more likely to be
 * correctly decoded for out of phase messages:
 *
 * When messages are out of phase there is more uncertainty in
 * sequences of the same bit multiple times, since 11111 will be
 * transmitted as continuously altering magnitude (high, low, high, low...)
 * 
 * However because the message is out of phase some part of the high
 * is mixed in the low part, so that it is hard to distinguish if it is
 * a zero or a one.
 *
 * However when the message is out of phase passing from 0 to 1 or from
 * 1 to 0 happens in a very recognizable way, for instance in the 0 -> 1
 * transition, magnitude goes low, high, high, low, and one of of the
 * two middle samples the high will be *very* high as part of the previous
 * or next high signal will be mixed there.
 *
 * Applying our simple transformation we make more likely if the current
 * bit is a zero, to detect another zero. Symmetrically if it is a one
 * it will be more likely to detect a one because of the transformation.
 * In this way similar levels will be interpreted more likely in the
 * correct way. */
void applyPhaseCorrection(uint16_t *pPayload) {
    int j;

    for (j = 0; j < MODES_LONG_MSG_SAMPLES; j += 2, pPayload += 2) {
        if (pPayload[0] > pPayload[1]) { /* One */
            pPayload[2] = (pPayload[2] * 5) / 4;
        } else {                           /* Zero */
            pPayload[2] = (pPayload[2] * 4) / 5;
        }
    }
}

/* Detect a Mode S messages inside the magnitude buffer pointed by 'm' and of
 * size 'mlen' bytes. Every detected Mode S message is convert it into a
 * stream of bits and passed to the function to display it. */
void detectModeS(uint16_t *m, uint32_t mlen) {
    unsigned char msg[MODES_LONG_MSG_BYTES], *pMsg;
    uint16_t aux[MODES_LONG_MSG_SAMPLES];
    uint32_t j;
    int use_correction = 0;

    /* The Mode S preamble is made of impulses of 0.5 microseconds at
     * the following time offsets:
     *
     * 0   - 0.5 usec: first impulse.
     * 1.0 - 1.5 usec: second impulse.
     * 3.5 - 4   usec: third impulse.
     * 4.5 - 5   usec: last impulse.
     * 
     * Since we are sampling at 2 Mhz every sample in our magnitude vector
     * is 0.5 usec, so the preamble will look like this, assuming there is
     * an impulse at offset 0 in the array:
     *
     * 0   -----------------
     * 1   -
     * 2   ------------------
     * 3   --
     * 4   -
     * 5   --
     * 6   -
     * 7   ------------------
     * 8   --
     * 9   -------------------
     */
    for (j = 0; j < mlen; j++) {
        int high, i, errors, errors56, errorsTy; 
        int good_message = 0;
        uint16_t *pPreamble, *pPayload, *pPtr;
        uint8_t  theByte, theErrs;
        int msglen, sigStrength;

        pPreamble = &m[j];
        pPayload  = &m[j+MODES_PREAMBLE_SAMPLES];

        if (!use_correction)  // This is not a re-try with phase correction
            {                 // so try to find a new preamble

            /* First check of relations between the first 10 samples
             * representing a valid preamble. We don't even investigate further
             * if this simple test is not passed. */
            if (!(pPreamble[0] > pPreamble[1] &&
                  pPreamble[1] < pPreamble[2] &&
                  pPreamble[2] > pPreamble[3] &&
                  pPreamble[3] < pPreamble[0] &&
                  pPreamble[4] < pPreamble[0] &&
                  pPreamble[5] < pPreamble[0] &&
                  pPreamble[6] < pPreamble[0] &&
                  pPreamble[7] > pPreamble[8] &&
                  pPreamble[8] < pPreamble[9] &&
                  pPreamble[9] > pPreamble[6]))
            {
                if (Modes.debug & MODES_DEBUG_NOPREAMBLE &&
                    *pPreamble  > MODES_DEBUG_NOPREAMBLE_LEVEL)
                    dumpRawMessage("Unexpected ratio among first 10 samples", msg, m, j);
                continue;
            }

            /* The samples between the two spikes must be < than the average
             * of the high spikes level. We don't test bits too near to
             * the high levels as signals can be out of phase so part of the
             * energy can be in the near samples. */
            high = (pPreamble[0] + pPreamble[2] + pPreamble[7] + pPreamble[9]) / 6;
            if (pPreamble[4] >= high ||
                pPreamble[5] >= high)
            {
                if (Modes.debug & MODES_DEBUG_NOPREAMBLE &&
                    *pPreamble  > MODES_DEBUG_NOPREAMBLE_LEVEL)
                    dumpRawMessage("Too high level in samples between 3 and 6", msg, m, j);
                continue;
            }

            /* Similarly samples in the range 11-14 must be low, as it is the
             * space between the preamble and real data. Again we don't test
             * bits too near to high levels, see above. */
            if (pPreamble[11] >= high ||
                pPreamble[12] >= high ||
                pPreamble[13] >= high ||
                pPreamble[14] >= high)
            {
                if (Modes.debug & MODES_DEBUG_NOPREAMBLE &&
                    *pPreamble  > MODES_DEBUG_NOPREAMBLE_LEVEL)
                    dumpRawMessage("Too high level in samples between 10 and 15", msg, m, j);
                continue;
            }
            Modes.stat_valid_preamble++;
        } 

        else {
            /* If the previous attempt with this message failed, retry using
             * magnitude correction. */
            // Make a copy of the Payload, and phase correct the copy
            memcpy(aux, pPayload, sizeof(aux));
            applyPhaseCorrection(aux);
            Modes.stat_out_of_phase++;
            pPayload = aux;
            /* TODO ... apply other kind of corrections. */
            }

        /* Decode all the next 112 bits, regardless of the actual message
         * size. We'll check the actual message type later. */     
        pMsg    = &msg[0];
        pPtr    = pPayload;
        theByte = 0;
        theErrs = 0; errorsTy = 0;
        errors  = 0; errors56 = 0;

        // We should have 4 'bits' of 0/1 and 1/0 samples in the preamble, 
        // so include these in the signal strength 
        sigStrength = (pPreamble[0]-pPreamble[1])
                    + (pPreamble[2]-pPreamble[3])
                    + (pPreamble[7]-pPreamble[6])
                    + (pPreamble[9]-pPreamble[8]);

        msglen = MODES_LONG_MSG_BITS;
        for (i = 0; i < msglen; i++) {
            uint32_t a = *pPtr++;
            uint32_t b = *pPtr++;

            if      (a > b) 
                {sigStrength += (a-b); theByte |= 1;} 
            else if (a < b) 
                {sigStrength += (b-a); /*theByte |= 0;*/} 
            else if (i >= MODES_SHORT_MSG_BITS) //(a == b), and we're in the long part of a frame
                {errors++;  /*theByte |= 0;*/} 
            else if (i >= 5)                    //(a == b), and we're in the short part of a frame
                {errors56 = ++errors;/*theByte |= 0;*/}            
            else                                //(a == b), and we're in the message type part of a frame
                {errorsTy = errors56 = ++errors; theErrs |= 1; /*theByte |= 0;*/} 

            if ((i & 7) == 7) 
              {*pMsg++ = theByte;}
            else if ((i == 4) && (errors == 0))
              {msglen  = modesMessageLenByType(theByte);}

            theByte = theByte << 1;
            if (i < 8)
              {theErrs = theErrs << 1;}


            // If we've exceeded the permissible number of encoding errors, abandon ship now
            if (errors > MODES_MSG_ENCODER_ERRS)
                {
                // If we're in the long frame when it went to pot, but it was still ok-ish when we
                // were in the short part of the frame, then try for a mis-identified short frame
                // we must believe that this should've been a long frame to get this far. 
                if (i >= MODES_SHORT_MSG_BITS)
                    {
                    // If we did see some errors in the first byte of the frame, then it's possible 
                    // we guessed wrongly about the value of the bit. If we only saw one error, we may
                    // be able to correct it by guessing the other way.
                    if (errorsTy == 1)
                        {
                        // See if inverting the bit we guessed at would change the message type from a
                        // long to a short. If it would, invert the bit, cross your fingers and carry on.
                        theByte = pMsg[0] ^ theErrs;
                        if (MODES_SHORT_MSG_BITS == modesMessageLenByType(theByte))
                            {
                            pMsg[0] = theByte;  // write the modified type back to the msg buffer
                            errors  = errors56; // revert to the number of errors prior to bit 56
                            msglen  = MODES_SHORT_MSG_BITS;
                            i--;                // this latest sample was zero, so we can ignore it.
                            Modes.stat_DF_Corrected++;
                            }
                        }
                    }
                break;
                }
        }

        // Don't forget to add 4 for the preamble samples. This also removes any risk of dividing by zero.
        sigStrength /= (msglen+4);

        /* If we reached this point, and error is zero, we are very likely
         * with a Mode S message in our hands, but it may still be broken
         * and CRC may not be correct. This is handled by the next layer. */
        if ( (sigStrength > MODES_MSG_SQUELCH_LEVEL) && (errors <= MODES_MSG_ENCODER_ERRS) )
            {
            struct modesMessage mm;

            /* Decode the received message and update statistics */
            mm.timestampMsg = Modes.timestampBlk + (j*6);
            sigStrength    = (sigStrength + 0x7F) >> 8;
            mm.signalLevel = ((sigStrength < 255) ? sigStrength : 255);
            decodeModesMessage(&mm,msg);

            /* Update statistics. */
            if (mm.crcok || use_correction) {
                if (errors == 0) Modes.stat_demodulated++;
                if (mm.errorbit == -1) {
                    if (mm.crcok)
                        Modes.stat_goodcrc++;
                    else
                        Modes.stat_badcrc++;
                } else {
                    Modes.stat_badcrc++;
                    Modes.stat_fixed++;
                    if (mm.errorbit < MODES_LONG_MSG_BITS)
                        Modes.stat_single_bit_fix++;
                    else
                        Modes.stat_two_bits_fix++;
                }
            }

            /* Output debug mode info if needed. */
            if (use_correction) {
                if (Modes.debug & MODES_DEBUG_DEMOD)
                    dumpRawMessage("Demodulated with 0 errors", msg, m, j);
                else if (Modes.debug & MODES_DEBUG_BADCRC &&
                         mm.msgtype == 17 &&
                         (!mm.crcok || mm.errorbit != -1))
                    dumpRawMessage("Decoded with bad CRC", msg, m, j);
                else if (Modes.debug & MODES_DEBUG_GOODCRC && mm.crcok &&
                         mm.errorbit == -1)
                    dumpRawMessage("Decoded with good CRC", msg, m, j);
            }

            /* Skip this message if we are sure it's fine. */
            if (mm.crcok) {
                j += (MODES_PREAMBLE_US+msglen)*2;
                good_message = 1;
                if (use_correction)
                    mm.phase_corrected = 1;
            }

            /* Pass data to the next layer */
            useModesMessage(&mm);
        } else {
            if (Modes.debug & MODES_DEBUG_DEMODERR && use_correction) {
                printf("The following message has %d demod errors\n", errors);
                dumpRawMessage("Demodulated with errors", msg, m, j);
            }
        }

        /* Retry with phase correction if possible. */
        if (!good_message && !use_correction && j && detectOutOfPhase(pPreamble)) {
            j--;
            use_correction = 1;
        } else {
            use_correction = 0;
        }
    }

    //Send any remaining partial raw buffers now
    if (Modes.rawOutUsed)
      {
      modesSendAllClients(Modes.ros, Modes.rawOut, Modes.rawOutUsed);
      Modes.rawOutUsed = 0;
      }
}

/* When a new message is available, because it was decoded from the
 * RTL device, file, or received in the TCP input port, or any other
 * way we can receive a decoded message, we call this function in order
 * to use the message.
 *
 * Basically this function passes a raw message to the upper layers for
 * further processing and visualization. */
void useModesMessage(struct modesMessage *mm) {
    if (!Modes.stats && (Modes.check_crc == 0 || mm->crcok)) {
        /* Track aircrafts in interactive mode or if the HTTP
         * interface is enabled. */
        if (Modes.interactive || Modes.stat_http_requests > 0 || Modes.stat_sbs_connections > 0) {
            struct aircraft *a = interactiveReceiveData(mm);
            if (a && Modes.stat_sbs_connections > 0) modesSendSBSOutput(mm, a);  /* Feed SBS output clients. */
        }
        /* In non-interactive way, display messages on standard output. */
        if (!Modes.interactive && !Modes.quiet) {
            displayModesMessage(mm);
            if (!Modes.raw && !Modes.onlyaddr) printf("\n");
        }
        /* Send data to connected clients. */
        if (Modes.net) {  /* Feed raw output clients. */
            if (Modes.beast)
                modesSendBeastOutput(mm);
            else
                modesSendRawOutput(mm);
        }
    }
}

/* ========================= Interactive mode =============================== */

/* Return a new aircraft structure for the interactive mode linked list
 * of aircrafts. */
struct aircraft *interactiveCreateAircraft(uint32_t addr) {
    struct aircraft *a = (struct aircraft *) malloc(sizeof(*a));

    a->addr = addr;
    if (Modes.interactive_rtl1090 == 0) {
    	snprintf(a->hexaddr,sizeof(a->hexaddr),"%06x",(int)addr);
    } else {
    	snprintf(a->hexaddr,sizeof(a->hexaddr),"%06X",(int)addr);  //&&&
    }
    a->flight[0] = '\0';
    a->altitude = 0;
    a->speed = 0;
    a->track = 0;
    a->odd_cprlat = 0;
    a->odd_cprlon = 0;
    a->odd_cprtime = 0;
    a->even_cprlat = 0;
    a->even_cprlon = 0;
    a->even_cprtime = 0;
    a->lat = 0;
    a->lon = 0;
    a->seen = time(NULL);
    a->messages = 0;
    a->squawk = 0;
    a->next = NULL;
    return a;
}

/* Return the aircraft with the specified address, or NULL if no aircraft
 * exists with this address. */
struct aircraft *interactiveFindAircraft(uint32_t addr) {
    struct aircraft *a = Modes.aircrafts;

    while(a) {
        if (a->addr == addr) return a;
        a = a->next;
    }
    return NULL;
}

/* Always positive MOD operation, used for CPR decoding. */
int cprModFunction(int a, int b) {
    int res = a % b;
    if (res < 0) res += b;
    return res;
}

/* The NL function uses the precomputed table from 1090-WP-9-14 */
int cprNLFunction(double lat) {
    if (lat < 10.47047130) return 59;
    if (lat < 14.82817437) return 58;
    if (lat < 18.18626357) return 57;
    if (lat < 21.02939493) return 56;
    if (lat < 23.54504487) return 55;
    if (lat < 25.82924707) return 54;
    if (lat < 27.93898710) return 53;
    if (lat < 29.91135686) return 52;
    if (lat < 31.77209708) return 51;
    if (lat < 33.53993436) return 50;
    if (lat < 35.22899598) return 49;
    if (lat < 36.85025108) return 48;
    if (lat < 38.41241892) return 47;
    if (lat < 39.92256684) return 46;
    if (lat < 41.38651832) return 45;
    if (lat < 42.80914012) return 44;
    if (lat < 44.19454951) return 43;
    if (lat < 45.54626723) return 42;
    if (lat < 46.86733252) return 41;
    if (lat < 48.16039128) return 40;
    if (lat < 49.42776439) return 39;
    if (lat < 50.67150166) return 38;
    if (lat < 51.89342469) return 37;
    if (lat < 53.09516153) return 36;
    if (lat < 54.27817472) return 35;
    if (lat < 55.44378444) return 34;
    if (lat < 56.59318756) return 33;
    if (lat < 57.72747354) return 32;
    if (lat < 58.84763776) return 31;
    if (lat < 59.95459277) return 30;
    if (lat < 61.04917774) return 29;
    if (lat < 62.13216659) return 28;
    if (lat < 63.20427479) return 27;
    if (lat < 64.26616523) return 26;
    if (lat < 65.31845310) return 25;
    if (lat < 66.36171008) return 24;
    if (lat < 67.39646774) return 23;
    if (lat < 68.42322022) return 22;
    if (lat < 69.44242631) return 21;
    if (lat < 70.45451075) return 20;
    if (lat < 71.45986473) return 19;
    if (lat < 72.45884545) return 18;
    if (lat < 73.45177442) return 17;
    if (lat < 74.43893416) return 16;
    if (lat < 75.42056257) return 15;
    if (lat < 76.39684391) return 14;
    if (lat < 77.36789461) return 13;
    if (lat < 78.33374083) return 12;
    if (lat < 79.29428225) return 11;
    if (lat < 80.24923213) return 10;
    if (lat < 81.19801349) return 9;
    if (lat < 82.13956981) return 8;
    if (lat < 83.07199445) return 7;
    if (lat < 83.99173563) return 6;
    if (lat < 84.89166191) return 5;
    if (lat < 85.75541621) return 4;
    if (lat < 86.53536998) return 3;
    if (lat < 87.00000000) return 2;
    else return 1;
}

int cprNFunction(double lat, int isodd) {
    int nl = cprNLFunction(lat) - isodd;
    if (nl < 1) nl = 1;
    return nl;
}

double cprDlonFunction(double lat, int isodd) {
    return 360.0 / cprNFunction(lat, isodd);
}

/* This algorithm comes from:
 * http://www.lll.lu/~edward/edward/adsb/DecodingADSBposition.html.
 *
 *
 * A few remarks:
 * 1) 131072 is 2^17 since CPR latitude and longitude are encoded in 17 bits.
 * 2) We assume that we always received the odd packet as last packet for
 *    simplicity. This may provide a position that is less fresh of a few
 *    seconds.
 */
void decodeCPR(struct aircraft *a) {
    const double AirDlat0 = 360.0 / 60;
    const double AirDlat1 = 360.0 / 59;
    double lat0 = a->even_cprlat;
    double lat1 = a->odd_cprlat;
    double lon0 = a->even_cprlon;
    double lon1 = a->odd_cprlon;

    /* Compute the Latitude Index "j" */
    int j = (int) floor(((59*lat0 - 60*lat1) / 131072) + 0.5);
    double rlat0 = AirDlat0 * (cprModFunction(j,60) + lat0 / 131072);
    double rlat1 = AirDlat1 * (cprModFunction(j,59) + lat1 / 131072);

    if (rlat0 >= 270) rlat0 -= 360;
    if (rlat1 >= 270) rlat1 -= 360;

    /* Check that both are in the same latitude zone, or abort. */
    if (cprNLFunction(rlat0) != cprNLFunction(rlat1)) return;

    /* Compute ni and the longitude index m */
    if (a->even_cprtime > a->odd_cprtime) {
        /* Use even packet. */
        int ni = cprNFunction(rlat0,0);
        int m = (int) floor((((lon0 * (cprNLFunction(rlat0)-1)) -
                              (lon1 * cprNLFunction(rlat0))) / 131072) + 0.5);
        a->lon = cprDlonFunction(rlat0,0) * (cprModFunction(m,ni)+lon0/131072);
        a->lat = rlat0;
    } else {
        /* Use odd packet. */
        int ni = cprNFunction(rlat1,1);
        int m = (int) floor((((lon0 * (cprNLFunction(rlat1)-1)) -
                              (lon1 * cprNLFunction(rlat1))) / 131072.0) + 0.5);
        a->lon = cprDlonFunction(rlat1,1) * (cprModFunction(m,ni)+lon1/131072);
        a->lat = rlat1;
    }
    if (a->lon > 180) a->lon -= 360;
}

/* Receive new messages and populate the interactive mode with more info. */
struct aircraft *interactiveReceiveData(struct modesMessage *mm) {
    uint32_t addr;
    struct aircraft *a, *aux;

    if (Modes.check_crc && mm->crcok == 0) return NULL;
    addr = (mm->aa1 << 16) | (mm->aa2 << 8) | mm->aa3;

    /* Loookup our aircraft or create a new one. */
    a = interactiveFindAircraft(addr);
    if (!a) {
        a = interactiveCreateAircraft(addr);
        a->next = Modes.aircrafts;
        Modes.aircrafts = a;
    } else {
        /* If it is an already known aircraft, move it on head
         * so we keep aircrafts ordered by received message time.
         *
         * However move it on head only if at least one second elapsed
         * since the aircraft that is currently on head sent a message,
         * othewise with multiple aircrafts at the same time we have an
         * useless shuffle of positions on the screen. */
        if (0 && Modes.aircrafts != a && (time(NULL) - a->seen) >= 1) {
            aux = Modes.aircrafts;
            while(aux->next != a) aux = aux->next;
            /* Now we are a node before the aircraft to remove. */
            aux->next = aux->next->next; /* removed. */
            /* Add on head */
            a->next = Modes.aircrafts;
            Modes.aircrafts = a;
        }
    }

    a->seen = time(NULL);
    a->messages++;

    if (mm->msgtype == 0 || mm->msgtype == 4 || mm->msgtype == 20) {
        a->altitude = mm->altitude;
    } else if(mm->msgtype == 5 || mm->msgtype == 21) {
        a->squawk = mm->identity;
    } else if (mm->msgtype == 17) {
        if (mm->metype >= 1 && mm->metype <= 4) {
            memcpy(a->flight, mm->flight, sizeof(a->flight));
        } else if (mm->metype >= 9 && mm->metype <= 18) {
            a->altitude = mm->altitude;
            if (mm->fflag) {
                a->odd_cprlat = mm->raw_latitude;
                a->odd_cprlon = mm->raw_longitude;
                a->odd_cprtime = mstime();
            } else {
                a->even_cprlat = mm->raw_latitude;
                a->even_cprlon = mm->raw_longitude;
                a->even_cprtime = mstime();
            }
            /* If the two data is less than 10 seconds apart, compute
             * the position. */
            if (abs((int)(a->even_cprtime - a->odd_cprtime)) <= 10000) {
                decodeCPR(a);
            }
        } else if (mm->metype == 19) {
            if (mm->mesub == 1 || mm->mesub == 2) {
                a->speed = mm->velocity;
                a->track = mm->heading;
            }
        }
    }
    return a;
}

/* Show the currently captured interactive data on screen. */
void interactiveShowData(void) {
    struct aircraft *a = Modes.aircrafts;
    time_t now = time(NULL);
    int count = 0;
    char progress;
    char spinner[4] = "|/-\\";
    
    progress = spinner[time(NULL)%4];
    
    printf("\x1b[H\x1b[2J");    /* Clear the screen */
 
//&&&
    if (Modes.interactive_rtl1090 ==0) {
    printf (
    "Hex     ModeA  Flight   Alt     Speed   Lat       Lon       Track  Msgs   Seen %c\n",progress);
    } else {
    printf (
    "Hex    Flight   Alt      V/S GS  TT  SSR  G*456^ Msgs    Seen %c\n",progress);
    }
    printf("--------------------------------------------------------------------------------\n");

    while(a && count < Modes.interactive_rows) {
        int altitude = a->altitude, speed = a->speed, msgs = a->messages;
        char squawk[5] = "    ";
        char fl[5] = "    ";
        char tt[5] = "   ";
        char gs[5] = "   ";
        char spacer = '\0';

        /* Convert units to metric if --metric was specified. */
        if (Modes.metric) {
            altitude = (int) (altitude / 3.2828);
            speed    = (int) (speed * 1.852);
        }
        
        if (altitude > 99999) {
            altitude = 99999;
        } else if (altitude < -9999) {
            altitude = -9999;
        }
        
        if (a->squawk > 0 && a->squawk <= 7777) {
            sprintf(squawk, "%04d", a->squawk);
        }
        
        if (a->messages > 99999) {
            msgs = 99999;
        }
        
        if ((int)(now - a->seen) < 10) {
            spacer = ' ';
        }

//&&&
        if (Modes.interactive_rtl1090 != 0) {
		if (altitude>0) {
			altitude=altitude/100; 
			sprintf(fl,"F%03d",altitude);
		}
		if (speed > 0) {
			sprintf (gs,"%3d",speed);
		}
		if (a->track > 0) {
			sprintf (tt,"%03d",a->track);
		}
		printf("%-6s %-8s %-4s         %-3s %-3s %4s        %6d  %d %c \n", 
    		a->hexaddr, a->flight, fl, gs, tt, squawk, msgs, (int)(now - a->seen), spacer);
	} else {
	        printf("%-6s  %-4s   %-8s %-7d %-7d %-7.03f   %-7.03f   %-3d    %-6d %d%c sec\n",
            	a->hexaddr, squawk, a->flight, altitude, speed,
	        a->lat, a->lon, a->track, msgs, (int)(now - a->seen), spacer);
	}        
	a = a->next;
        count++;
    }
}

/* When in interactive mode If we don't receive new nessages within
 * MODES_INTERACTIVE_TTL seconds we remove the aircraft from the list. */
void interactiveRemoveStaleAircrafts(void) {
    struct aircraft *a = Modes.aircrafts;
    struct aircraft *prev = NULL;
    time_t now = time(NULL);

    while(a) {
        if ((now - a->seen) > Modes.interactive_ttl) {
            struct aircraft *next = a->next;
            /* Remove the element from the linked list, with care
             * if we are removing the first element. */
            free(a);
            if (!prev)
                Modes.aircrafts = next;
            else
                prev->next = next;
            a = next;
        } else {
            prev = a;
            a = a->next;
        }
    }
}

/* ============================== Snip mode ================================= */

/* Get raw IQ samples and filter everything is < than the specified level
 * for more than 256 samples in order to reduce example file size. */
void snipMode(int level) {
    int i, q;
    uint64_t c = 0;

    while ((i = getchar()) != EOF && (q = getchar()) != EOF) {
        if (abs(i-127) < level && abs(q-127) < level) {
            c++;
            if (c > MODES_PREAMBLE_SIZE) continue;
        } else {
            c = 0;
        }
        putchar(i);
        putchar(q);
    }
}

/* ============================= Networking =================================
 * Note: here we risregard any kind of good coding practice in favor of
 * extreme simplicity, that is:
 *
 * 1) We only rely on the kernel buffers for our I/O without any kind of
 *    user space buffering.
 * 2) We don't register any kind of event handler, from time to time a
 *    function gets called and we accept new connections. All the rest is
 *    handled via non-blocking I/O and manually pullign clients to see if
 *    they have something new to share with us when reading is needed.
 */

/* Networking "stack" initialization. */
void modesInitNet(void) {
    struct {
        char *descr;
        int *socket;
        int port;
    } services[4] = {
        {"Raw TCP output", &Modes.ros, Modes.net_output_raw_port},
        {"Raw TCP input", &Modes.ris, Modes.net_input_raw_port},
        {"HTTP server", &Modes.https, Modes.net_http_port},
        {"Basestation TCP output", &Modes.sbsos, Modes.net_output_sbs_port}
    };
    int j;

    memset(Modes.clients,0,sizeof(Modes.clients));
    Modes.maxfd = -1;

    for (j = 0; j < 4; j++) {
        int s = anetTcpServer(Modes.aneterr, services[j].port, NULL);
        if (s == -1) {
            fprintf(stderr, "Error opening the listening port %d (%s): %s\n",
                services[j].port, services[j].descr, strerror(errno));
            exit(1);
        }
        anetNonBlock(Modes.aneterr, s);
        *services[j].socket = s;
    }

    signal(SIGPIPE, SIG_IGN);
}

/* This function gets called from time to time when the decoding thread is
 * awakened by new data arriving. This usually happens a few times every
 * second. */
void modesAcceptClients(void) {
    int fd, port;
    unsigned int j;
    struct client *c;
    int services[4];

    services[0] = Modes.ros;
    services[1] = Modes.ris;
    services[2] = Modes.https;
    services[3] = Modes.sbsos;

    for (j = 0; j < sizeof(services)/sizeof(int); j++) {
        fd = anetTcpAccept(Modes.aneterr, services[j], NULL, &port);
        if (fd == -1) continue;

        if (fd >= MODES_NET_MAX_FD) {
            close(fd);
            return; /* Max number of clients reached. */
        }

        anetNonBlock(Modes.aneterr, fd);
        c = (struct client *) malloc(sizeof(*c));
        c->service = services[j];
        c->fd = fd;
        c->buflen = 0;
        Modes.clients[fd] = c;
        anetSetSendBuffer(Modes.aneterr,fd,MODES_NET_SNDBUF_SIZE);

        if (Modes.maxfd < fd) Modes.maxfd = fd;
        if (services[j] == Modes.sbsos) Modes.stat_sbs_connections++;

        j--; /* Try again with the same listening port. */

        if (Modes.debug & MODES_DEBUG_NET)
            printf("Created new client %d\n", fd);
    }
}

/* On error free the client, collect the structure, adjust maxfd if needed. */
void modesFreeClient(int fd) {
    close(fd);
    free(Modes.clients[fd]);
    Modes.clients[fd] = NULL;

    if (Modes.debug & MODES_DEBUG_NET)
        printf("Closing client %d\n", fd);

    /* If this was our maxfd, rescan the full clients array to check what's
     * the new max. */
    if (Modes.maxfd == fd) {
        int j;

        Modes.maxfd = -1;
        for (j = 0; j < MODES_NET_MAX_FD; j++) {
            if (Modes.clients[j]) Modes.maxfd = j;
        }
    }
}

/* Send the specified message to all clients listening for a given service. */
void modesSendAllClients(int service, void *msg, int len) {
    int j;
    struct client *c;

    for (j = 0; j <= Modes.maxfd; j++) {
        c = Modes.clients[j];
        if (c && c->service == service) {
            int nwritten = write(j, msg, len);
            if (nwritten != len) {
                modesFreeClient(j);
            }
        }
    }
}

/* Write raw output in Beast Binary format with Timestamp to TCP clients */
void modesSendBeastOutput(struct modesMessage *mm) {
    char *p = &Modes.rawOut[Modes.rawOutUsed];
    int  msgLen = mm->msgbits / 8;
    char * pTimeStamp;
    int  j;

    *p++ = 0x1a;
    if      (msgLen == MODES_SHORT_MSG_BYTES)
      {*p++ = '2';}
    else if (msgLen == MODES_LONG_MSG_BYTES)
      {*p++ = '3';}
    else
      {return;}

    *p++ = mm->signalLevel;

    pTimeStamp = (char *) &mm->timestampMsg;
    for (j = 5; j >= 0; j--) {
        *p++ = pTimeStamp[j];
    }

    memcpy(p, mm->msg, msgLen);

    Modes.rawOutUsed += (msgLen + 9);
    if (Modes.rawOutUsed >= MODES_RAWOUT_BUF_FLUSH)
      {
      modesSendAllClients(Modes.ros, Modes.rawOut, Modes.rawOutUsed);
      Modes.rawOutUsed = 0;
      }
}

/* Write raw output to TCP clients. */
void modesSendRawOutput(struct modesMessage *mm) {
    char *p = &Modes.rawOut[Modes.rawOutUsed];
    int  msgLen = mm->msgbits / 8;
    int j;
    char * pTimeStamp;

    if (Modes.mlat) { //&&&
    	*p++ = '@';
    	pTimeStamp = (char *) &mm->timestampMsg;
    	for (j = 5; j >= 0; j--) {
        	sprintf(p, "%02X", pTimeStamp[j]);
        	p += 2;
		}
    } else
	*p++ = '*';

<<<<<<< HEAD
    *p++ = '*';
    for (j = 0; j < msgLen; j++) {
=======
    for (j = 0; j < mm->msgbits/8; j++) {
>>>>>>> 0c91c5f6
        sprintf(p, "%02X", mm->msg[j]);
        p += 2;
    }

    *p++ = ';';
    *p++ = '\n';

    Modes.rawOutUsed += ((msgLen*2) + 3);
    if (Modes.rawOutUsed >= MODES_RAWOUT_BUF_FLUSH)
      {
      modesSendAllClients(Modes.ros, Modes.rawOut, Modes.rawOutUsed);
      Modes.rawOutUsed = 0;
      }
}

/* Write SBS output to TCP clients. */
void modesSendSBSOutput(struct modesMessage *mm, struct aircraft *a) {
    char msg[256], *p = msg;
    char strCommon[64], *pCommon = strCommon;
    int emergency = 0, ground = 0, alert = 0, spi = 0;
    uint32_t offset;
    struct timeb epocTime;
    struct tm stTime;

    if (mm->msgtype == 4 || mm->msgtype == 5 || mm->msgtype == 21) {
        /* Node: identity is calculated/kept in base10 but is actually
         * octal (07500 is represented as 7500) */
        if (mm->identity == 7500 || mm->identity == 7600 ||
            mm->identity == 7700) emergency = -1;
        if (mm->fs == 1 || mm->fs == 3) ground = -1;
        if (mm->fs == 2 || mm->fs == 3 || mm->fs == 4) alert = -1;
        if (mm->fs == 4 || mm->fs == 5) spi = -1;
    }

    // ICAO address of the aircraft
    pCommon += sprintf(pCommon, "%02X%02X%02X,,", mm->aa1, mm->aa2, mm->aa3); 

    // Do the records' time and date now
    epocTime = Modes.stSystemTimeBlk;                         // This is the time of the start of the Block we're processing
    offset   = (int) (mm->timestampMsg - Modes.timestampBlk); // This is the time (in 12Mhz ticks) into the Block
    offset   = offset / 12000;                                // convert to milliseconds
    epocTime.millitm += offset;                               // add on the offset time to the Block start time
    if (epocTime.millitm > 999)                               // if we've caused an overflow into the next second...
      {epocTime.millitm -= 1000; epocTime.time ++;}           //    ..correct the overflow
    stTime   = *localtime(&epocTime.time);                    // convert the time to year, month  day, hours, min, sec
    pCommon += sprintf(pCommon, "%04d\\%02d\\%02d,", (stTime.tm_year+1900),(stTime.tm_mon+1), stTime.tm_mday); 
    pCommon += sprintf(pCommon, "%02d:%02d:%02d.%03d,", stTime.tm_hour, stTime.tm_min, stTime.tm_sec, epocTime.millitm); 

    // Do the current time and date now
    ftime(&epocTime);                                         // get the current system time & date
    stTime = *localtime(&epocTime.time);                      // convert the time to year, month  day, hours, min, sec
    pCommon += sprintf(pCommon, "%04d\\%02d\\%02d,", (stTime.tm_year+1900),(stTime.tm_mon+1), stTime.tm_mday); 
    pCommon += sprintf(pCommon, "%02d:%02d:%02d.%03d", stTime.tm_hour, stTime.tm_min, stTime.tm_sec, epocTime.millitm); 

    if (mm->msgtype == 0) {
        p += sprintf(p, "MSG,5,,,%s,,%d,,,,,,,,,,",               strCommon, mm->altitude);

    } else if (mm->msgtype == 4) {
        p += sprintf(p, "MSG,5,,,%s,,%d,,,,,,,%d,%d,%d,%d",       strCommon, mm->altitude, alert, emergency, spi, ground);

    } else if (mm->msgtype == 5) {
        p += sprintf(p, "MSG,6,,,%s,,,,,,,,%d,%d,%d,%d,%d",       strCommon, mm->identity, alert, emergency, spi, ground);

    } else if (mm->msgtype == 11) {
        p += sprintf(p, "MSG,8,,,%s,,,,,,,,,,,,",                 strCommon);

    } else if (mm->msgtype == 17 && mm->metype == 4) {
        p += sprintf(p, "MSG,1,,,%s,%s,,,,,,,,0,0,0,0",           strCommon, mm->flight);

    } else if (mm->msgtype == 17 && mm->metype >= 9 && mm->metype <= 18) {
      if (a->lat == 0 && a->lon == 0)
        p += sprintf(p, "MSG,3,,,%s,,%d,,,,,,,0,0,0,0",           strCommon, mm->altitude);
      else
        p += sprintf(p, "MSG,3,,,%s,,%d,,,%1.5f,%1.5f,,,0,0,0,0", strCommon, mm->altitude, a->lat, a->lon);

    } else if (mm->msgtype == 17 && mm->metype == 19 && mm->mesub == 1) {
        int vr = (mm->vert_rate_sign==0?1:-1) * (mm->vert_rate-1) * 64;

        p += sprintf(p, "MSG,4,,,%s,,,%d,%d,,,%i,,0,0,0,0",       strCommon, a->speed, a->track, vr);

    } else if (mm->msgtype == 21) {
        p += sprintf(p, "MSG,6,,,%s,,,,,,,,%d,%d,%d,%d,%d",       strCommon, mm->identity, alert, emergency, spi, ground);

    } else {
        return;
    }

    *p++ = '\n';
    modesSendAllClients(Modes.sbsos, msg, p-msg);
}

/* Turn an hex digit into its 4 bit decimal value.
 * Returns -1 if the digit is not in the 0-F range. */
int hexDigitVal(int c) {
    c = tolower(c);
    if (c >= '0' && c <= '9') return c-'0';
    else if (c >= 'a' && c <= 'f') return c-'a'+10;
    else return -1;
}

/* This function decodes a string representing a Mode S message in
 * raw hex format like: *8D4B969699155600E87406F5B69F;
 * The string is supposed to be at the start of the client buffer
 * and null-terminated.
 * 
 * The message is passed to the higher level layers, so it feeds
 * the selected screen output, the network output and so forth.
 * 
 * If the message looks invalid is silently discarded.
 *
 * The function always returns 0 (success) to the caller as there is
 * no case where we want broken messages here to close the client
 * connection. */
int decodeHexMessage(struct client *c) {
    char *hex = c->buf;
    int l = strlen(hex), j;
    unsigned char msg[MODES_LONG_MSG_BYTES];
    struct modesMessage mm;

    /* Remove spaces on the left and on the right. */
    while(l && isspace(hex[l-1])) {
        hex[l-1] = '\0';
        l--;
    }
    while(isspace(*hex)) {
        hex++;
        l--;
    }

    /* Turn the message into binary. */
    if (l < 2 || hex[0] != '*' || hex[l-1] != ';') return 0;
    hex++; l-=2; /* Skip * and ; */
    if (l > MODES_LONG_MSG_BYTES*2) return 0; /* Too long message... broken. */
    for (j = 0; j < l; j += 2) {
        int high = hexDigitVal(hex[j]);
        int low = hexDigitVal(hex[j+1]);

        if (high == -1 || low == -1) return 0;
        msg[j/2] = (high<<4) | low;
    }
    mm.timestampMsg = -1;
    mm.signalLevel  = -1;
    decodeModesMessage(&mm,msg);
    useModesMessage(&mm);
    return 0;
}

/* Return a description of planes in json. */
char *aircraftsToJson(int *len) {
    struct aircraft *a = Modes.aircrafts;
    int buflen = 1024; /* The initial buffer is incremented as needed. */
    char *buf = (char *) malloc(buflen), *p = buf;
    int l;

    l = snprintf(p,buflen,"[\n");
    p += l; buflen -= l;
    while(a) {
        int altitude = a->altitude, speed = a->speed;

        /* Convert units to metric if --metric was specified. */
        if (Modes.metric) {
            altitude = (int) (altitude / 3.2828);
            speed    = (int) (speed * 1.852);
        }

        if (a->lat != 0 && a->lon != 0) {
            l = snprintf(p,buflen,
                "{\"hex\":\"%s\", \"flight\":\"%s\", \"lat\":%f, "
                "\"lon\":%f, \"altitude\":%d, \"track\":%d, "
                "\"speed\":%d},\n",
                a->hexaddr, a->flight, a->lat, a->lon, a->altitude, a->track,
                a->speed);
            p += l; buflen -= l;
            /* Resize if needed. */
            if (buflen < 256) {
                int used = p-buf;
                buflen += 1024; /* Our increment. */
                buf = (char *) realloc(buf,used+buflen);
                p = buf+used;
            }
        }
        a = a->next;
    }
    /* Remove the final comma if any, and closes the json array. */
    if (*(p-2) == ',') {
        *(p-2) = '\n';
        p--;
        buflen++;
    }
    l = snprintf(p,buflen,"]\n");
    p += l; buflen -= l;

    *len = p-buf;
    return buf;
}

#define MODES_CONTENT_TYPE_HTML "text/html;charset=utf-8"
#define MODES_CONTENT_TYPE_JSON "application/json;charset=utf-8"

/* Get an HTTP request header and write the response to the client.
 * Again here we assume that the socket buffer is enough without doing
 * any kind of userspace buffering.
 *
 * Returns 1 on error to signal the caller the client connection should
 * be closed. */
int handleHTTPRequest(struct client *c) {
    char hdr[512];
    int clen, hdrlen;
    int httpver, keepalive;
    char *p, *url, *content;
    char *ctype;

    if (Modes.debug & MODES_DEBUG_NET)
        printf("\nHTTP request: %s\n", c->buf);

    /* Minimally parse the request. */
    httpver = (strstr(c->buf, "HTTP/1.1") != NULL) ? 11 : 10;
    if (httpver == 10) {
        /* HTTP 1.0 defaults to close, unless otherwise specified. */
        keepalive = strstr(c->buf, "Connection: keep-alive") != NULL;
    } else if (httpver == 11) {
        /* HTTP 1.1 defaults to keep-alive, unless close is specified. */
        keepalive = strstr(c->buf, "Connection: close") == NULL;
    }

    /* Identify he URL. */
    p = strchr(c->buf,' ');
    if (!p) return 1; /* There should be the method and a space... */
    url = ++p; /* Now this should point to the requested URL. */
    p = strchr(p, ' ');
    if (!p) return 1; /* There should be a space before HTTP/... */
    *p = '\0';

    if (Modes.debug & MODES_DEBUG_NET) {
        printf("\nHTTP keep alive: %d\n", keepalive);
        printf("HTTP requested URL: %s\n\n", url);
    }

    /* Select the content to send, we have just two so far:
     * "/" -> Our google map application.
     * "/data.json" -> Our ajax request to update planes. */
    if (strstr(url, "/data.json")) {
        content = aircraftsToJson(&clen);
        ctype = MODES_CONTENT_TYPE_JSON;
    } else {
        struct stat sbuf;
        int fd = -1;

        if (stat("gmap.html",&sbuf) != -1 &&
            (fd = open("gmap.html",O_RDONLY)) != -1)
        {
            content = (char *) malloc(sbuf.st_size);
            if (read(fd,content,sbuf.st_size) == -1) {
                snprintf(content,sbuf.st_size,"Error reading from file: %s",
                    strerror(errno));
            }
            clen = sbuf.st_size;
        } else {
            char buf[128];

            clen = snprintf(buf,sizeof(buf),"Error opening HTML file: %s",
                strerror(errno));
            content = strdup(buf);
        }
        if (fd != -1) close(fd);
        ctype = MODES_CONTENT_TYPE_HTML;
    }

    /* Create the header and send the reply. */
    hdrlen = snprintf(hdr, sizeof(hdr),
        "HTTP/1.1 200 OK\r\n"
        "Server: Dump1090\r\n"
        "Content-Type: %s\r\n"
        "Connection: %s\r\n"
        "Content-Length: %d\r\n"
        "\r\n",
        ctype,
        keepalive ? "keep-alive" : "close",
        clen);

    if (Modes.debug & MODES_DEBUG_NET)
        printf("HTTP Reply header:\n%s", hdr);

    /* Send header and content. */
    if (write(c->fd, hdr, hdrlen) == -1 ||
        write(c->fd, content, clen) == -1)
    {
        free(content);
        return 1;
    }
    free(content);
    Modes.stat_http_requests++;
    return !keepalive;
}

/* This function polls the clients using read() in order to receive new
 * messages from the net.
 *
 * The message is supposed to be separated by the next message by the
 * separator 'sep', that is a null-terminated C string.
 *
 * Every full message received is decoded and passed to the higher layers
 * calling the function 'handler'.
 *
 * The handelr returns 0 on success, or 1 to signal this function we
 * should close the connection with the client in case of non-recoverable
 * errors. */
void modesReadFromClient(struct client *c, char *sep,
                         int(*handler)(struct client *))
{
    while(1) {
        int left = MODES_CLIENT_BUF_SIZE - c->buflen;
        int nread = read(c->fd, c->buf+c->buflen, left);
        int fullmsg = 0;
        int i;
        char *p;

        if (nread <= 0) {
            if (nread == 0 || errno != EAGAIN) {
                /* Error, or end of file. */
                modesFreeClient(c->fd);
            }
            break; /* Serve next client. */
        }
        c->buflen += nread;

        /* Always null-term so we are free to use strstr() */
        c->buf[c->buflen] = '\0';

        /* If there is a complete message there must be the separator 'sep'
         * in the buffer, note that we full-scan the buffer at every read
         * for simplicity. */
        while ((p = strstr(c->buf, sep)) != NULL) {
            i = p - c->buf; /* Turn it as an index inside the buffer. */
            c->buf[i] = '\0'; /* Te handler expects null terminated strings. */
            /* Call the function to process the message. It returns 1
             * on error to signal we should close the client connection. */
            if (handler(c)) {
                modesFreeClient(c->fd);
                return;
            }
            /* Move what's left at the start of the buffer. */
            i += strlen(sep); /* The separator is part of the previous msg. */
            memmove(c->buf,c->buf+i,c->buflen-i);
            c->buflen -= i;
            c->buf[c->buflen] = '\0';
            /* Maybe there are more messages inside the buffer.
             * Start looping from the start again. */
            fullmsg = 1;
        }
        /* If our buffer is full discard it, this is some badly
         * formatted shit. */
        if (c->buflen == MODES_CLIENT_BUF_SIZE) {
            c->buflen = 0;
            /* If there is garbage, read more to discard it ASAP. */
            continue;
        }
        /* If no message was decoded process the next client, otherwise
         * read more data from the same client. */
        if (!fullmsg) break;
    }
}

/* Read data from clients. This function actually delegates a lower-level
 * function that depends on the kind of service (raw, http, ...). */
void modesReadFromClients(void) {
    int j;
    struct client *c;

    for (j = 0; j <= Modes.maxfd; j++) {
        if ((c = Modes.clients[j]) == NULL) continue;
        if (c->service == Modes.ris)
            modesReadFromClient(c,"\n",decodeHexMessage);
        else if (c->service == Modes.https)
            modesReadFromClient(c,"\r\n\r\n",handleHTTPRequest);
    }
}

/* ================================ Main ==================================== */

void showHelp(void) {
    printf(
"--device-index <index>   Select RTL device (default: 0).\n"
"--gain <db>              Set gain (default: max gain. Use -100 for auto-gain).\n"
"--enable-agc             Enable the Automatic Gain Control (default: off).\n"
"--freq <hz>              Set frequency (default: 1090 Mhz).\n"
"--ifile <filename>       Read data from file (use '-' for stdin).\n"
"--interactive            Interactive mode refreshing data on screen.\n"
"--interactive-rows <num> Max number of rows in interactive mode (default: 15).\n"
"--interactive-ttl <sec>  Remove from list if idle for <sec> (default: 60).\n"
"--interactive-rtl1090    Display flight table in RTL1090 format.\n" //&&&
"--raw                    Show only messages hex values.\n"
"--net                    Enable networking.\n"
"--net-beast              TCP raw output in Beast binary format.\n"
"--net-only               Enable just networking, no RTL device or file used.\n"
"--net-ro-port <port>     TCP listening port for raw output (default: 30002).\n"
"--net-ri-port <port>     TCP listening port for raw input (default: 30001).\n"
"--net-http-port <port>   HTTP server port (default: 8080).\n"
"--net-sbs-port <port>    TCP listening port for BaseStation format output (default: 30003).\n"
"--no-fix                 Disable single-bits error correction using CRC.\n"
"--no-crc-check           Disable messages with broken CRC (discouraged).\n"
"--aggressive             More CPU for more messages (two bits fixes, ...).\n"
"--mlat                   display raw messages in Beast ascii mode.\n" //&&&
"--stats                  With --ifile print stats at exit. No other output.\n"
"--onlyaddr               Show only ICAO addresses (testing purposes).\n"
"--metric                 Use metric units (meters, km/h, ...).\n"
"--snip <level>           Strip IQ file removing samples < level.\n"
"--debug <flags>          Debug mode (verbose), see README for details.\n"
"--quiet                  Disable output to stdout. Use for daemon applications.\n"
"--ppm <error>            Set the receiver error on parts per million (default 0).\n"
"--help                   Show this help.\n"
"\n"
"Debug mode flags: d = Log frames decoded with errors\n"
"                  D = Log frames decoded with zero errors\n"
"                  c = Log frames with bad CRC\n"
"                  C = Log frames with good CRC\n"
"                  p = Log frames with bad preamble\n"
"                  n = Log network debugging info\n"
"                  j = Log frames to frames.js, loadable by debug.html.\n"
    );
}

/* This function is called a few times every second by main in order to
 * perform tasks we need to do continuously, like accepting new clients
 * from the net, refreshing the screen in interactive mode, and so forth. */
void backgroundTasks(void) {
    if (Modes.net) {
        modesAcceptClients();
        modesReadFromClients();
        interactiveRemoveStaleAircrafts();
    }

    /* Refresh screen when in interactive mode. */
    if (Modes.interactive &&
        (mstime() - Modes.interactive_last_update) >
        MODES_INTERACTIVE_REFRESH_TIME)
    {
        interactiveRemoveStaleAircrafts();
        interactiveShowData();
        Modes.interactive_last_update = mstime();
    }
}

int main(int argc, char **argv) {
    int j;

    /* Set sane defaults. */
    modesInitConfig();

    /* Parse the command line options */
    for (j = 1; j < argc; j++) {
        int more = j+1 < argc; /* There are more arguments. */

        if (!strcmp(argv[j],"--device-index") && more) {
            Modes.dev_index = atoi(argv[++j]);
        } else if (!strcmp(argv[j],"--gain") && more) {
            Modes.gain = (int) atof(argv[++j])*10; /* Gain is in tens of DBs */
        } else if (!strcmp(argv[j],"--enable-agc")) {
            Modes.enable_agc++;
        } else if (!strcmp(argv[j],"--freq") && more) {
            Modes.freq = (int) strtoll(argv[++j],NULL,10);
        } else if (!strcmp(argv[j],"--ifile") && more) {
            Modes.filename = strdup(argv[++j]);
        } else if (!strcmp(argv[j],"--no-fix")) {
            Modes.fix_errors = 0;
        } else if (!strcmp(argv[j],"--no-crc-check")) {
            Modes.check_crc = 0;
        } else if (!strcmp(argv[j],"--raw")) {
            Modes.raw = 1;
        } else if (!strcmp(argv[j],"--net")) {
            Modes.net = 1;
        } else if (!strcmp(argv[j],"--net-beast")) {
            Modes.beast = 1;
        } else if (!strcmp(argv[j],"--net-only")) {
            Modes.net = 1;
            Modes.net_only = 1;
        } else if (!strcmp(argv[j],"--net-ro-port") && more) {
            Modes.net_output_raw_port = atoi(argv[++j]);
        } else if (!strcmp(argv[j],"--net-ri-port") && more) {
            Modes.net_input_raw_port = atoi(argv[++j]);
        } else if (!strcmp(argv[j],"--net-http-port") && more) {
            Modes.net_http_port = atoi(argv[++j]);
        } else if (!strcmp(argv[j],"--net-sbs-port") && more) {
            Modes.net_output_sbs_port = atoi(argv[++j]);
        } else if (!strcmp(argv[j],"--onlyaddr")) {
            Modes.onlyaddr = 1;
        } else if (!strcmp(argv[j],"--metric")) {
            Modes.metric = 1;
        } else if (!strcmp(argv[j],"--aggressive")) {
            Modes.aggressive++;
        } else if (!strcmp(argv[j],"--interactive")) {
            Modes.interactive = 1;
        } else if (!strcmp(argv[j],"--interactive-rows")) {
            Modes.interactive_rows = atoi(argv[++j]);
        } else if (!strcmp(argv[j],"--interactive-ttl")) {
            Modes.interactive_ttl = atoi(argv[++j]);
        } else if (!strcmp(argv[j],"--debug") && more) {
            char *f = argv[++j];
            while(*f) {
                switch(*f) {
                case 'D': Modes.debug |= MODES_DEBUG_DEMOD; break;
                case 'd': Modes.debug |= MODES_DEBUG_DEMODERR; break;
                case 'C': Modes.debug |= MODES_DEBUG_GOODCRC; break;
                case 'c': Modes.debug |= MODES_DEBUG_BADCRC; break;
                case 'p': Modes.debug |= MODES_DEBUG_NOPREAMBLE; break;
                case 'n': Modes.debug |= MODES_DEBUG_NET; break;
                case 'j': Modes.debug |= MODES_DEBUG_JS; break;
                default:
                    fprintf(stderr, "Unknown debugging flag: %c\n", *f);
                    exit(1);
                    break;
                }
                f++;
            }
        } else if (!strcmp(argv[j],"--stats")) {
            Modes.stats = 1;
        } else if (!strcmp(argv[j],"--snip") && more) {
            snipMode(atoi(argv[++j]));
            exit(0);
        } else if (!strcmp(argv[j],"--help")) {
            showHelp();
            exit(0);
        } else if (!strcmp(argv[j],"--ppm") && more) {
            Modes.ppm_error = atoi(argv[++j]);
        } else if (!strcmp(argv[j],"--quiet")) {
            Modes.quiet = 1;
        } else if (!strcmp(argv[j],"--mlat")) {
            Modes.mlat = 1;  //&&&
        } else if (!strcmp(argv[j],"--interactive-rtl1090")) {
            Modes.interactive = 1;  //&&&
            Modes.interactive_rtl1090 = 1;  //&&&
        } else {
            fprintf(stderr,
                "Unknown or not enough arguments for option '%s'.\n\n",
                argv[j]);
            showHelp();
            exit(1);
        }
    }

    /* Initialization */
    modesInit();
    if (Modes.net_only) {
        fprintf(stderr,"Net-only mode, no RTL device or file open.\n");
    } else if (Modes.filename == NULL) {
        modesInitRTLSDR();
    } else {
        if (Modes.filename[0] == '-' && Modes.filename[1] == '\0') {
            Modes.fd = STDIN_FILENO;
        } else if ((Modes.fd = open(Modes.filename,O_RDONLY)) == -1) {
            perror("Opening data file");
            exit(1);
        }
    }
    if (Modes.net) modesInitNet();

    /* If the user specifies --net-only, just run in order to serve network
     * clients without reading data from the RTL device. */
    while (Modes.net_only) {
        backgroundTasks();
        usleep(100000);
    }

    /* Create the thread that will read the data from the device. */
    pthread_create(&Modes.reader_thread, NULL, readerThreadEntryPoint, NULL);

    pthread_mutex_lock(&Modes.data_mutex);
    while(1) {
        if (!Modes.data_ready) {
            pthread_cond_wait(&Modes.data_cond,&Modes.data_mutex);
            continue;
        }
        computeMagnitudeVector();
        Modes.stSystemTimeBlk = Modes.stSystemTimeRTL;

        /* Signal to the other thread that we processed the available data
         * and we want more (useful for --ifile). */
        Modes.data_ready = 0;
        pthread_cond_signal(&Modes.data_cond);

        /* Process data after releasing the lock, so that the capturing
         * thread can read data while we perform computationally expensive
         * stuff * at the same time. (This should only be useful with very
         * slow processors). */
        pthread_mutex_unlock(&Modes.data_mutex);
        detectModeS(Modes.magnitude, MODES_ASYNC_BUF_SAMPLES);
        Modes.timestampBlk += (MODES_ASYNC_BUF_SAMPLES*6);
        backgroundTasks();
        pthread_mutex_lock(&Modes.data_mutex);
        if (Modes.exit) break;
    }

    /* If --ifile and --stats were given, print statistics. */
    if (Modes.stats && Modes.filename) {
<<<<<<< HEAD
        printf("%d valid preambles\n",                          Modes.stat_valid_preamble);
        printf("%d DF-?? fields corrected for length\n",        Modes.stat_DF_Corrected);
        printf("%d demodulated again after phase correction\n", Modes.stat_out_of_phase);
        printf("%d demodulated with zero errors\n",             Modes.stat_demodulated);
        printf("%d with good crc\n",                            Modes.stat_goodcrc);
        printf("%d with bad crc\n",                             Modes.stat_badcrc);
        printf("%d errors corrected\n",                         Modes.stat_fixed);
        printf("%d single bit errors\n",                        Modes.stat_single_bit_fix);
        printf("%d two bits errors\n",                          Modes.stat_two_bits_fix);
        printf("%d total usable messages\n",                    Modes.stat_goodcrc + Modes.stat_fixed);
=======
        printf("%lld valid preambles\n", Modes.stat_valid_preamble);
        printf("%lld demodulated again after phase correction\n",
            Modes.stat_out_of_phase);
        printf("%lld demodulated with zero errors\n",
            Modes.stat_demodulated);
        printf("%lld with good crc\n", Modes.stat_goodcrc);
        printf("%lld with bad crc\n", Modes.stat_badcrc);
        printf("%lld errors corrected\n", Modes.stat_fixed);
        printf("%lld single bit errors\n", Modes.stat_single_bit_fix);
        printf("%lld two bits errors\n", Modes.stat_two_bits_fix);
        printf("%lld total usable messages\n",
            Modes.stat_goodcrc + Modes.stat_fixed);
>>>>>>> 0c91c5f6
    }

    rtlsdr_close(Modes.dev);
    return 0;
}<|MERGE_RESOLUTION|>--- conflicted
+++ resolved
@@ -194,15 +194,14 @@
     int onlyaddr;                   /* Print only ICAO addresses. */
     int metric;                     /* Use metric units. */
     int aggressive;                 /* Aggressive detection algorithm. */
-    int mlat;                       /* Use Beast ascii format for raw data output, i.e. @...; iso *...; */  //&&&
-    int interactive_rtl1090;        /* flight table in interactive mode is formatted like RTL1090 */  //&&&
+    int mlat;                       /* Use Beast ascii format for raw data output, i.e. @...; iso *...; */
+    int interactive_rtl1090;        /* flight table in interactive mode is formatted like RTL1090 */
 
     /* Interactive mode */
     struct aircraft *aircrafts;
     uint64_t interactive_last_update;  /* Last screen update in milliseconds */
 
     /* Statistics */
-<<<<<<< HEAD
     unsigned int stat_valid_preamble;
     unsigned int stat_demodulated;
     unsigned int stat_goodcrc;
@@ -214,18 +213,6 @@
     unsigned int stat_sbs_connections;
     unsigned int stat_out_of_phase;
     unsigned int stat_DF_Corrected;
-=======
-    uint64_t stat_valid_preamble;
-    uint64_t stat_demodulated;
-    uint64_t stat_goodcrc;
-    uint64_t stat_badcrc;
-    uint64_t stat_fixed;
-    uint64_t stat_single_bit_fix;
-    uint64_t stat_two_bits_fix;
-    uint64_t stat_http_requests;
-    uint64_t stat_sbs_connections;
-    uint64_t stat_out_of_phase;
->>>>>>> 0c91c5f6
 } Modes;
 
 /* The struct we use to store information about a decoded message. */
@@ -244,6 +231,7 @@
 
     /* DF 11 */
     int ca;                     /* Responder capabilities. */
+    int iid;
 
     /* DF 17 */
     int metype;                 /* Extended squitter message type. */
@@ -324,8 +312,8 @@
     Modes.interactive_ttl = MODES_INTERACTIVE_TTL;
     Modes.quiet = 0;
     Modes.aggressive = 0;
-    Modes.mlat = 0; //&&&
-    Modes.interactive_rtl1090 = 0; //&&&
+    Modes.mlat = 0;
+    Modes.interactive_rtl1090 = 0;
 }
 
 void modesInit(void) {
@@ -730,20 +718,22 @@
 };
 
 uint32_t modesChecksum(unsigned char *msg, int bits) {
-    uint32_t crc = 0;
-    int offset = (bits == 112) ? 0 : (112-56);
+    uint32_t   crc = 0;
+    int        offset = (bits == 112) ? 0 : (112-56);
+    uint8_t    theByte = *msg;
+    uint32_t * pCRCTable = &modes_checksum_table[offset];
     int j;
 
     for(j = 0; j < bits; j++) {
-        int byte = j/8;
-        int bit = j%8;
-        int bitmask = 1 << (7-bit);
-
-        /* If bit is set, xor with corresponding table entry. */
-        if (msg[byte] & bitmask)
-            crc ^= modes_checksum_table[j+offset];
-    }
-    return crc; /* 24 bit checksum. */
+        if ((j & 7) == 0)
+            {theByte = *msg++;}
+
+        // If bit is set, xor with corresponding table entry.
+        if (theByte & 0x80) {crc ^= *pCRCTable;} 
+        pCRCTable++;
+        theByte = theByte << 1; 
+    }
+    return crc; // 24 bit checksum.
 }
 
 /* Given the Downlink Format (DF) of the message, return the message length
@@ -1025,23 +1015,27 @@
     char *ais_charset = "?ABCDEFGHIJKLMNOPQRSTUVWXYZ????? ???????????????0123456789??????";
 
     /* Work on our local copy */
-    memcpy(mm->msg,msg,MODES_LONG_MSG_BYTES);
+    memcpy(mm->msg, msg, MODES_LONG_MSG_BYTES);
     msg = mm->msg;
 
     /* Get the message type ASAP as other operations depend on this */
-    mm->msgtype = msg[0]>>3;    /* Downlink Format */
+    mm->msgtype = msg[0] >> 3;  /* Downlink Format */
     mm->msgbits = modesMessageLenByType(mm->msgtype);
 
     /* CRC is always the last three bytes. */
     mm->crc = ((uint32_t)msg[(mm->msgbits/8)-3] << 16) |
               ((uint32_t)msg[(mm->msgbits/8)-2] << 8) |
                (uint32_t)msg[(mm->msgbits/8)-1];
-    crc2 = modesChecksum(msg,mm->msgbits);
+    crc2 = modesChecksum(msg, mm->msgbits);
+    mm->iid = (mm->crc ^ crc2);
 
     /* Check CRC and fix single bit errors using the CRC when
      * possible (DF 11 and 17). */
     mm->errorbit = -1;  /* No error */
-    mm->crcok = (mm->crc == crc2);
+    if (mm->msgtype == 11)
+        {mm->crcok = (mm->iid < 80);}
+    else
+        {mm->crcok = (mm->iid == 0);}
 
     if (!mm->crcok && Modes.fix_errors &&
         (mm->msgtype == 11 || mm->msgtype == 17))
@@ -1207,7 +1201,7 @@
  * in a human readable format. */
 void displayModesMessage(struct modesMessage *mm) {
     int j;
-    char * pTimeStamp;  //&&&
+    char * pTimeStamp;
 
     /* Handle only addresses mode first. */
     if (Modes.onlyaddr) {
@@ -1216,18 +1210,17 @@
     }
 
     /* Show the raw message. */
-    if (Modes.mlat) { //&&&
-	printf("@"); //&&&
-	pTimeStamp = (char *) &mm->timestampMsg;
-	for (j=5; j>=0;j--) {
-		printf("%02X",pTimeStamp[j]);
-		} 
+    if (Modes.mlat) {
+        printf("@"); //&&&
+        pTimeStamp = (char *) &mm->timestampMsg;
+        for (j=5; j>=0;j--) {
+            printf("%02X",pTimeStamp[j]);
+        } 
     } else
- 	printf("*");
+        printf("*");
 
     for (j = 0; j < mm->msgbits/8; j++) printf("%02x", mm->msg[j]);
     printf(";\n");
-
 
     if (Modes.raw) {
         fflush(stdout); /* Provide data to the reader ASAP. */
@@ -1632,6 +1625,7 @@
 
             /* Pass data to the next layer */
             useModesMessage(&mm);
+
         } else {
             if (Modes.debug & MODES_DEBUG_DEMODERR && use_correction) {
                 printf("The following message has %d demod errors\n", errors);
@@ -1639,12 +1633,11 @@
             }
         }
 
-        /* Retry with phase correction if possible. */
+        // Retry with phase correction if possible.
         if (!good_message && !use_correction && j && detectOutOfPhase(pPreamble)) {
-            j--;
-            use_correction = 1;
+            use_correction = 1; j--;
         } else {
-            use_correction = 0;
+            use_correction = 0; 
         }
     }
 
@@ -1694,11 +1687,7 @@
     struct aircraft *a = (struct aircraft *) malloc(sizeof(*a));
 
     a->addr = addr;
-    if (Modes.interactive_rtl1090 == 0) {
-    	snprintf(a->hexaddr,sizeof(a->hexaddr),"%06x",(int)addr);
-    } else {
-    	snprintf(a->hexaddr,sizeof(a->hexaddr),"%06X",(int)addr);  //&&&
-    }
+    snprintf(a->hexaddr,sizeof(a->hexaddr),"%06x",(int)addr);
     a->flight[0] = '\0';
     a->altitude = 0;
     a->speed = 0;
@@ -1936,18 +1925,18 @@
     char spinner[4] = "|/-\\";
     
     progress = spinner[time(NULL)%4];
-    
+
     printf("\x1b[H\x1b[2J");    /* Clear the screen */
  
-//&&&
     if (Modes.interactive_rtl1090 ==0) {
-    printf (
-    "Hex     ModeA  Flight   Alt     Speed   Lat       Lon       Track  Msgs   Seen %c\n",progress);
+        printf (
+"Hex     ModeA  Flight   Alt     Speed   Lat       Lon       Track  Msgs   Seen %c\n", progress);
     } else {
-    printf (
-    "Hex    Flight   Alt      V/S GS  TT  SSR  G*456^ Msgs    Seen %c\n",progress);
-    }
-    printf("--------------------------------------------------------------------------------\n");
+        printf (
+"Hex    Flight   Alt      V/S GS  TT  SSR  G*456^ Msgs    Seen %c\n", progress);
+    }
+    printf(
+"--------------------------------------------------------------------------------\n");
 
     while(a && count < Modes.interactive_rows) {
         int altitude = a->altitude, speed = a->speed, msgs = a->messages;
@@ -1981,26 +1970,25 @@
             spacer = ' ';
         }
 
-//&&&
         if (Modes.interactive_rtl1090 != 0) {
-		if (altitude>0) {
-			altitude=altitude/100; 
-			sprintf(fl,"F%03d",altitude);
-		}
-		if (speed > 0) {
-			sprintf (gs,"%3d",speed);
-		}
-		if (a->track > 0) {
-			sprintf (tt,"%03d",a->track);
-		}
-		printf("%-6s %-8s %-4s         %-3s %-3s %4s        %6d  %d %c \n", 
-    		a->hexaddr, a->flight, fl, gs, tt, squawk, msgs, (int)(now - a->seen), spacer);
-	} else {
-	        printf("%-6s  %-4s   %-8s %-7d %-7d %-7.03f   %-7.03f   %-3d    %-6d %d%c sec\n",
-            	a->hexaddr, squawk, a->flight, altitude, speed,
-	        a->lat, a->lon, a->track, msgs, (int)(now - a->seen), spacer);
-	}        
-	a = a->next;
+            if (altitude>0) {
+                altitude=altitude/100; 
+                sprintf(fl,"F%03d",altitude);
+            }
+            if (speed > 0) {
+                sprintf (gs,"%3d",speed);
+            }
+            if (a->track > 0) {
+                sprintf (tt,"%03d",a->track);
+            }
+            printf("%-6s %-8s %-4s         %-3s %-3s %4s        %-6d  %d %c \n", 
+            a->hexaddr, a->flight, fl, gs, tt, squawk, msgs, (int)(now - a->seen), spacer);
+        } else {
+            printf("%-6s  %-4s   %-8s %-7d %-7d %-7.03f   %-7.03f   %-3d    %-6d %d%c sec\n",
+            a->hexaddr, squawk, a->flight, altitude, speed,
+            a->lat, a->lon, a->track, msgs, (int)(now - a->seen), spacer);
+        }        
+        a = a->next;
         count++;
     }
 }
@@ -2210,22 +2198,17 @@
     int j;
     char * pTimeStamp;
 
-    if (Modes.mlat) { //&&&
-    	*p++ = '@';
-    	pTimeStamp = (char *) &mm->timestampMsg;
-    	for (j = 5; j >= 0; j--) {
-        	sprintf(p, "%02X", pTimeStamp[j]);
-        	p += 2;
-		}
+    if (Modes.mlat) {
+        *p++ = '@';
+        pTimeStamp = (char *) &mm->timestampMsg;
+        for (j = 5; j >= 0; j--) {
+            sprintf(p, "%02X", pTimeStamp[j]);
+            p += 2;
+        }
     } else
-	*p++ = '*';
-
-<<<<<<< HEAD
-    *p++ = '*';
+        *p++ = '*';
+
     for (j = 0; j < msgLen; j++) {
-=======
-    for (j = 0; j < mm->msgbits/8; j++) {
->>>>>>> 0c91c5f6
         sprintf(p, "%02X", mm->msg[j]);
         p += 2;
     }
@@ -2616,7 +2599,7 @@
 "--interactive            Interactive mode refreshing data on screen.\n"
 "--interactive-rows <num> Max number of rows in interactive mode (default: 15).\n"
 "--interactive-ttl <sec>  Remove from list if idle for <sec> (default: 60).\n"
-"--interactive-rtl1090    Display flight table in RTL1090 format.\n" //&&&
+"--interactive-rtl1090    Display flight table in RTL1090 format.\n"
 "--raw                    Show only messages hex values.\n"
 "--net                    Enable networking.\n"
 "--net-beast              TCP raw output in Beast binary format.\n"
@@ -2628,7 +2611,7 @@
 "--no-fix                 Disable single-bits error correction using CRC.\n"
 "--no-crc-check           Disable messages with broken CRC (discouraged).\n"
 "--aggressive             More CPU for more messages (two bits fixes, ...).\n"
-"--mlat                   display raw messages in Beast ascii mode.\n" //&&&
+"--mlat                   display raw messages in Beast ascii mode.\n"
 "--stats                  With --ifile print stats at exit. No other output.\n"
 "--onlyaddr               Show only ICAO addresses (testing purposes).\n"
 "--metric                 Use metric units (meters, km/h, ...).\n"
@@ -2753,10 +2736,10 @@
         } else if (!strcmp(argv[j],"--quiet")) {
             Modes.quiet = 1;
         } else if (!strcmp(argv[j],"--mlat")) {
-            Modes.mlat = 1;  //&&&
+            Modes.mlat = 1;
         } else if (!strcmp(argv[j],"--interactive-rtl1090")) {
-            Modes.interactive = 1;  //&&&
-            Modes.interactive_rtl1090 = 1;  //&&&
+            Modes.interactive = 1;
+            Modes.interactive_rtl1090 = 1;
         } else {
             fprintf(stderr,
                 "Unknown or not enough arguments for option '%s'.\n\n",
@@ -2820,7 +2803,6 @@
 
     /* If --ifile and --stats were given, print statistics. */
     if (Modes.stats && Modes.filename) {
-<<<<<<< HEAD
         printf("%d valid preambles\n",                          Modes.stat_valid_preamble);
         printf("%d DF-?? fields corrected for length\n",        Modes.stat_DF_Corrected);
         printf("%d demodulated again after phase correction\n", Modes.stat_out_of_phase);
@@ -2831,20 +2813,6 @@
         printf("%d single bit errors\n",                        Modes.stat_single_bit_fix);
         printf("%d two bits errors\n",                          Modes.stat_two_bits_fix);
         printf("%d total usable messages\n",                    Modes.stat_goodcrc + Modes.stat_fixed);
-=======
-        printf("%lld valid preambles\n", Modes.stat_valid_preamble);
-        printf("%lld demodulated again after phase correction\n",
-            Modes.stat_out_of_phase);
-        printf("%lld demodulated with zero errors\n",
-            Modes.stat_demodulated);
-        printf("%lld with good crc\n", Modes.stat_goodcrc);
-        printf("%lld with bad crc\n", Modes.stat_badcrc);
-        printf("%lld errors corrected\n", Modes.stat_fixed);
-        printf("%lld single bit errors\n", Modes.stat_single_bit_fix);
-        printf("%lld two bits errors\n", Modes.stat_two_bits_fix);
-        printf("%lld total usable messages\n",
-            Modes.stat_goodcrc + Modes.stat_fixed);
->>>>>>> 0c91c5f6
     }
 
     rtlsdr_close(Modes.dev);
