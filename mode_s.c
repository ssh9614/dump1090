--- conflicted
+++ resolved
@@ -1179,15 +1179,13 @@
     if (mm->correctedbits != 0)
         printf("No. of bit errors fixed: %d\n", mm->correctedbits);
 
-<<<<<<< HEAD
     printf("SNR: %d.%d dB\n", mm->signalLevel/5, 2*(mm->signalLevel%5));
-=======
+
     if (Modes.no_decode) {
         // Show DF type and address only; the rest is not decoded.
         printf("DF %d; address: %06x\n", mm->msgtype, mm->addr);
         return;
     }
->>>>>>> 56830011
 
     if (mm->msgtype == 0) { // DF 0
         printf("DF 0: Short Air-Air Surveillance.\n");
